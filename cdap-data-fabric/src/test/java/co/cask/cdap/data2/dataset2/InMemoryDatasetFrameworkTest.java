--- conflicted
+++ resolved
@@ -25,15 +25,10 @@
 public class InMemoryDatasetFrameworkTest extends AbstractDatasetFrameworkTest {
 
   @Override
-<<<<<<< HEAD
-  protected DatasetFramework getFramework() {
-    return new InMemoryDatasetFramework(new InMemoryDefinitionRegistryFactory(),
-                                        DEFAULT_MODULES, CConfiguration.create());
-=======
   protected DatasetFramework getFramework() throws DatasetManagementException {
-    DatasetFramework framework = new InMemoryDatasetFramework(new InMemoryDefinitionRegistryFactory(), DEFAULT_MODULES);
+    DatasetFramework framework = new InMemoryDatasetFramework(
+      new InMemoryDefinitionRegistryFactory(), DEFAULT_MODULES, CConfiguration.create());
     framework.createNamespace(NAMESPACE_ID);
     return framework;
->>>>>>> 3614c9a8
   }
 }