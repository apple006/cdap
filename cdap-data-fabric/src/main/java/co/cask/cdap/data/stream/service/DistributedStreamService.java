/*
 * Copyright © 2015 Cask Data, Inc.
 *
 * Licensed under the Apache License, Version 2.0 (the "License"); you may not
 * use this file except in compliance with the License. You may obtain a copy of
 * the License at
 *
 * http://www.apache.org/licenses/LICENSE-2.0
 *
 * Unless required by applicable law or agreed to in writing, software
 * distributed under the License is distributed on an "AS IS" BASIS, WITHOUT
 * WARRANTIES OR CONDITIONS OF ANY KIND, either express or implied. See the
 * License for the specific language governing permissions and limitations under
 * the License.
 */

package co.cask.cdap.data.stream.service;

import co.cask.cdap.api.data.stream.StreamSpecification;
import co.cask.cdap.common.conf.CConfiguration;
import co.cask.cdap.common.conf.Constants;
import co.cask.cdap.common.stream.notification.StreamSizeNotification;
import co.cask.cdap.common.zookeeper.coordination.BalancedAssignmentStrategy;
import co.cask.cdap.common.zookeeper.coordination.PartitionReplica;
import co.cask.cdap.common.zookeeper.coordination.ResourceCoordinator;
import co.cask.cdap.common.zookeeper.coordination.ResourceCoordinatorClient;
import co.cask.cdap.common.zookeeper.coordination.ResourceHandler;
import co.cask.cdap.common.zookeeper.coordination.ResourceModifier;
import co.cask.cdap.common.zookeeper.coordination.ResourceRequirement;
import co.cask.cdap.data.stream.StreamCoordinatorClient;
import co.cask.cdap.data.stream.StreamLeaderListener;
import co.cask.cdap.data.stream.StreamPropertyListener;
import co.cask.cdap.data.stream.StreamUtils;
import co.cask.cdap.data.stream.service.heartbeat.HeartbeatPublisher;
import co.cask.cdap.data.stream.service.heartbeat.StreamWriterHeartbeat;
import co.cask.cdap.data2.transaction.stream.StreamAdmin;
import co.cask.cdap.data2.transaction.stream.StreamConfig;
import co.cask.cdap.notifications.feeds.NotificationFeed;
import co.cask.cdap.notifications.feeds.NotificationFeedException;
import co.cask.cdap.notifications.feeds.NotificationFeedManager;
import co.cask.cdap.notifications.service.NotificationContext;
import co.cask.cdap.notifications.service.NotificationException;
import co.cask.cdap.notifications.service.NotificationHandler;
import co.cask.cdap.notifications.service.NotificationService;
import com.google.common.base.Function;
import com.google.common.base.Supplier;
import com.google.common.base.Throwables;
import com.google.common.collect.ImmutableMap;
import com.google.common.collect.ImmutableSet;
import com.google.common.collect.Iterables;
import com.google.common.collect.Maps;
import com.google.common.collect.Sets;
import com.google.common.util.concurrent.Uninterruptibles;
import com.google.inject.Inject;
import org.apache.twill.api.ElectionHandler;
import org.apache.twill.api.TwillRunnable;
import org.apache.twill.common.Cancellable;
import org.apache.twill.discovery.Discoverable;
import org.apache.twill.discovery.DiscoveryServiceClient;
import org.apache.twill.internal.zookeeper.LeaderElection;
import org.apache.twill.zookeeper.ZKClient;
import org.slf4j.Logger;
import org.slf4j.LoggerFactory;

import java.io.IOException;
import java.lang.reflect.Type;
import java.util.Collection;
import java.util.Map;
import java.util.Set;
import java.util.concurrent.TimeUnit;
import java.util.concurrent.atomic.AtomicInteger;
import java.util.concurrent.atomic.AtomicLong;
import javax.annotation.Nullable;

/**
 * Stream service running in a {@link TwillRunnable}. It is responsible for sending {@link StreamWriterHeartbeat}s
 * at a fixed rate, describing the sizes of the stream files on which this service writes data, for each stream.
 */
public class DistributedStreamService extends AbstractStreamService {
  private static final Logger LOG = LoggerFactory.getLogger(DistributedStreamService.class);

  private static final String STREAMS_COORDINATOR = "streams.coordinator";

  private final ZKClient zkClient;
  private final StreamAdmin streamAdmin;
  private final DiscoveryServiceClient discoveryServiceClient;
  private final StreamWriterSizeCollector streamWriterSizeCollector;
  private final HeartbeatPublisher heartbeatPublisher;
  private final StreamMetaStore streamMetaStore;
  private final ResourceCoordinatorClient resourceCoordinatorClient;
  private final NotificationService notificationService;
  private final NotificationFeedManager feedManager;
  private final Set<StreamLeaderListener> leaderListeners;
  private final int instanceId;

  private Cancellable leaderListenerCancellable;

  private final Map<String, StreamSizeAggregator> aggregators;
  private Cancellable heartbeatsSubscription;
  private boolean isInit;

  private Supplier<Discoverable> discoverableSupplier;

  private LeaderElection leaderElection;
  private ResourceCoordinator resourceCoordinator;
  private Cancellable coordinationSubscription;

  @Inject
  public DistributedStreamService(CConfiguration cConf,
                                  StreamAdmin streamAdmin,
                                  StreamCoordinatorClient streamCoordinatorClient,
                                  StreamFileJanitorService janitorService,
                                  ZKClient zkClient,
                                  DiscoveryServiceClient discoveryServiceClient,
                                  StreamMetaStore streamMetaStore,
                                  Supplier<Discoverable> discoverableSupplier,
                                  StreamWriterSizeCollector streamWriterSizeCollector,
                                  HeartbeatPublisher heartbeatPublisher,
                                  NotificationFeedManager feedManager,
                                  NotificationService notificationService) {
    super(streamCoordinatorClient, janitorService);
    this.zkClient = zkClient;
    this.streamAdmin = streamAdmin;
    this.notificationService = notificationService;
    this.discoveryServiceClient = discoveryServiceClient;
    this.streamMetaStore = streamMetaStore;
    this.discoverableSupplier = discoverableSupplier;
    this.feedManager = feedManager;
    this.streamWriterSizeCollector = streamWriterSizeCollector;
    this.heartbeatPublisher = heartbeatPublisher;
    this.resourceCoordinatorClient = new ResourceCoordinatorClient(zkClient);
    this.leaderListeners = Sets.newHashSet();
    this.instanceId = cConf.getInt(Constants.Stream.CONTAINER_INSTANCE_ID);
    this.aggregators = Maps.newConcurrentMap();
    this.isInit = true;
  }

  @Override
  protected void initialize() throws Exception {
    createHeartbeatsFeed();
    heartbeatPublisher.startAndWait();
    resourceCoordinatorClient.startAndWait();
    coordinationSubscription = resourceCoordinatorClient.subscribe(discoverableSupplier.get().getName(),
                                                                   new StreamsLeaderHandler());

    heartbeatsSubscription = subscribeToHeartbeatsFeed();
    leaderListenerCancellable = addLeaderListener(new StreamLeaderListener() {
      @Override
      public void leaderOf(Set<String> streamNames) {
        aggregate(streamNames);
      }
    });

    performLeaderElection();
  }

  @Override
  protected void doShutdown() throws Exception {
    if (leaderListenerCancellable != null) {
      leaderListenerCancellable.cancel();
    }

    if (heartbeatsSubscription != null) {
      heartbeatsSubscription.cancel();
    }

    heartbeatPublisher.stopAndWait();

    if (leaderElection != null) {
      Uninterruptibles.getUninterruptibly(leaderElection.stop(), 5, TimeUnit.SECONDS);
    }

    if (coordinationSubscription != null) {
      coordinationSubscription.cancel();
    }

    if (resourceCoordinatorClient != null) {
      resourceCoordinatorClient.stopAndWait();
    }
  }

  @Override
  protected void runOneIteration() throws Exception {
    LOG.trace("Performing heartbeat publishing in Stream service instance {}", instanceId);
    ImmutableMap.Builder<String, Long> sizes = ImmutableMap.builder();
    for (StreamSpecification streamSpec : streamMetaStore.listStreams()) {
      sizes.put(streamSpec.getName(), streamWriterSizeCollector.getTotalCollected(streamSpec.getName()));
    }
    heartbeatPublisher.sendHeartbeat(new StreamWriterHeartbeat(System.currentTimeMillis(), instanceId, sizes.build()));
  }

  /**
   * Perform aggregation on the Streams described by the {@code streamNames}, and no other Streams.
   * If aggregation was previously done on other Streams, those must be cancelled.
   *
   * @param streamNames names of the streams to perform data sizes aggregation on
   */
  private void aggregate(Set<String> streamNames) {
    Set<String> existingAggregators = Sets.newHashSet(aggregators.keySet());
    for (String streamName : streamNames) {
      if (existingAggregators.remove(streamName)) {
        continue;
      }

      try {
        StreamConfig config = streamAdmin.getConfig(streamName);
        long filesSize = StreamUtils.fetchStreamFilesSize(config);
        Aggregator aggregator = new Aggregator(config, filesSize);
        aggregator.startAndWait();
        aggregators.put(streamName, aggregator);
      } catch (IOException e) {
        LOG.error("Could not compute sizes of files for stream {}", streamName);
        Throwables.propagate(e);
      }
<<<<<<< HEAD
=======

      StreamSizeAggregator streamSizeAggregator = new StreamSizeAggregator(streamName, filesSize);
      aggregators.put(streamName, streamSizeAggregator);
>>>>>>> 4db51134
    }

    // Stop aggregating the heartbeats we used to listen to before the call to that method,
    // but don't anymore
    for (String outdatedStream : existingAggregators) {
<<<<<<< HEAD
      Aggregator aggregator = aggregators.remove(outdatedStream);
      if (aggregator != null) {
        aggregator.stopAndWait();
      }
=======
      aggregators.remove(outdatedStream);
>>>>>>> 4db51134
    }
  }

  /**
   * Subscribe to the streams heartbeat notification feed. One heartbeat contains data for all existing streams,
   * we filter that to only take into account the streams that this {@link DistributedStreamService} is a leader
   * of.
   *
   * @return a {@link Cancellable} to cancel the subscription
   * @throws NotificationException if the heartbeat feed does not exist
   */
  private Cancellable subscribeToHeartbeatsFeed() throws NotificationException {
    final NotificationFeed heartbeatsFeed = new NotificationFeed.Builder()
      .setNamespace(Constants.DEFAULT_NAMESPACE)
      .setCategory(Constants.Notification.Stream.STREAM_INTERNAL_FEED_CATEGORY)
      .setName(Constants.Notification.Stream.STREAM_HEARTBEAT_FEED_NAME)
      .build();
    return notificationService.subscribe(heartbeatsFeed, new NotificationHandler<StreamWriterHeartbeat>() {
      @Override
      public Type getNotificationFeedType() {
        return StreamWriterHeartbeat.class;
      }

      @Override
      public void received(StreamWriterHeartbeat heartbeat, NotificationContext notificationContext) {
        for (Map.Entry<String, Long> entry : heartbeat.getStreamsSizes().entrySet()) {
          StreamSizeAggregator streamSizeAggregator = aggregators.get(entry.getKey());
          if (streamSizeAggregator == null) {
            continue;
          }
          streamSizeAggregator.bytesReceived(heartbeat.getInstanceId(), entry.getValue());
        }
      }
    });
  }

  /**
   * This method is called every time the Stream handler in which this {@link DistributedStreamService}
   * runs becomes the leader of a set of streams. Prior to this call, the Stream handler might
   * already have been the leader of some of those streams.
   *
   * @param listener {@link StreamLeaderListener} called when this Stream handler becomes leader
   *                 of a collection of streams
   * @return A {@link Cancellable} to cancel the watch
   */
  private Cancellable addLeaderListener(final StreamLeaderListener listener) {
    synchronized (this) {
      leaderListeners.add(listener);
    }
    return new Cancellable() {
      @Override
      public void cancel() {
        synchronized (DistributedStreamService.this) {
          leaderListeners.remove(listener);
        }
      }
    };
  }

  /**
   * Create Notification feed for stream's heartbeats, if it does not already exist.
   */
  private void createHeartbeatsFeed() throws NotificationFeedException {
    // TODO worry about namespaces here. Should we create one heartbeat feed per namespace?
    NotificationFeed streamHeartbeatsFeed = new NotificationFeed.Builder()
      .setNamespace(Constants.DEFAULT_NAMESPACE)
      .setCategory(Constants.Notification.Stream.STREAM_INTERNAL_FEED_CATEGORY)
      .setName(Constants.Notification.Stream.STREAM_HEARTBEAT_FEED_NAME)
      .setDescription("Stream heartbeats feed.")
      .build();

    try {
      feedManager.getFeed(streamHeartbeatsFeed);
    } catch (NotificationFeedException e) {
      feedManager.createFeed(streamHeartbeatsFeed);
    }
  }

  /**
   * Elect one leader among the {@link DistributedStreamService}s running in different Twill runnables.
   */
  private void performLeaderElection() {
    // Start the resource coordinator that will map Streams to Stream handlers
    leaderElection = new LeaderElection(
      zkClient, "/election/" + STREAMS_COORDINATOR, new ElectionHandler() {
      @Override
      public void leader() {
        LOG.info("Became Stream handler leader. Starting resource coordinator.");
        resourceCoordinator = new ResourceCoordinator(zkClient, discoveryServiceClient,
                                                      new BalancedAssignmentStrategy());
        resourceCoordinator.startAndWait();

        resourceCoordinatorClient.modifyRequirement(Constants.Service.STREAMS, new ResourceModifier() {
          @Nullable
          @Override
          public ResourceRequirement apply(@Nullable ResourceRequirement existingRequirement) {
            try {
              // Create one requirement for the resource coordinator for all the streams.
              // One stream is identified by one partition
              ResourceRequirement.Builder builder = ResourceRequirement.builder(Constants.Service.STREAMS);
              for (StreamSpecification spec : streamMetaStore.listStreams()) {
                LOG.debug("Adding {} stream as a resource to the coordinator to manager streams leaders.",
                          spec.getName());
                builder.addPartition(new ResourceRequirement.Partition(spec.getName(), 1));
              }
              return builder.build();
            } catch (Throwable e) {
              LOG.error("Could not create requirement for coordinator in Stream handler leader", e);
              Throwables.propagate(e);
              return null;
            }
          }
        });
      }

      @Override
      public void follower() {
        LOG.info("Became Stream handler follower.");
        if (resourceCoordinator != null) {
          resourceCoordinator.stopAndWait();
        }
      }
    });
  }

  /**
   * Call all the listeners that are interested in knowing that this coordinator is the leader of a set of Streams.
   *
   * @param streamNames set of Streams that this coordinator is the leader of
   */
  private void invokeLeaderListeners(Set<String> streamNames) {
    Set<StreamLeaderListener> listeners;
    synchronized (this) {
      listeners = ImmutableSet.copyOf(leaderListeners);
    }
    for (StreamLeaderListener listener : listeners) {
      listener.leaderOf(streamNames);
    }
  }

  /**
   * Class that defines the behavior of a leader of a collection of Streams.
   */
  private final class StreamsLeaderHandler extends ResourceHandler {

    protected StreamsLeaderHandler() {
      super(discoverableSupplier.get());
    }

    @Override
    public void onChange(Collection<PartitionReplica> partitionReplicas) {
      Set<String> streamNames =
        ImmutableSet.copyOf(Iterables.transform(partitionReplicas, new Function<PartitionReplica, String>() {
          @Nullable
          @Override
          public String apply(@Nullable PartitionReplica input) {
            return input != null ? input.getName() : null;
          }
        }));
      invokeLeaderListeners(ImmutableSet.copyOf(streamNames));
    }

    @Override
    public void finished(Throwable failureCause) {
      if (failureCause != null) {
        LOG.error("Finished with failure for Stream handler instance {}", discoverableSupplier.get().getName(),
                  failureCause);
      }
    }
  }

  /**
   * Aggregate the sizes of all stream writers. A notification is published if the aggregated
   * size is higher than a threshold.
   */
  private final class StreamSizeAggregator {

    private final Map<Integer, Long> streamWriterSizes;
    private final NotificationFeed streamFeed;
    private final AtomicLong streamBaseCount;
<<<<<<< HEAD
    private ScheduledExecutorService executor;
    private final AtomicInteger streamThresholdMB;
    private final Cancellable thresholdSubscription;

    protected Aggregator(StreamConfig streamConfig, long baseCount) {
=======

    protected StreamSizeAggregator(String streamName, long baseCount) {
>>>>>>> 4db51134
      this.streamWriterSizes = Maps.newHashMap();
      this.streamBaseCount = new AtomicLong(baseCount);
      this.streamFeed = new NotificationFeed.Builder()
        .setNamespace(Constants.DEFAULT_NAMESPACE)
        .setCategory(Constants.Notification.Stream.STREAM_FEED_CATEGORY)
        .setName(streamConfig.getName())
        .build();
      this.streamThresholdMB = new AtomicInteger(streamConfig.getNotificationThresholdMB());
      this.thresholdSubscription =
        getStreamCoordinatorClient().addListener(streamConfig.getName(), new StreamPropertyListener() {
          @Override
          public void thresholdChanged(String streamName, int threshold) {
            streamThresholdMB.set(threshold);
          }
        });
    }

    public void reset() {
      streamWriterSizes.clear();
      streamBaseCount.set(0);
    }

    /**
     * Notify this aggregator that a certain number of bytes have been received from the stream writer with instance
     * {@code instanceId}.
     *
     * @param instanceId id of the stream writer from which we received some bytes
     * @param nbBytes number of bytes of data received
     */
    public void bytesReceived(int instanceId, long nbBytes) {
      Long lastSize = streamWriterSizes.get(instanceId);
      if (lastSize == null) {
        streamWriterSizes.put(instanceId, nbBytes);
        return;
      }
      streamWriterSizes.put(instanceId, lastSize + nbBytes);
      checkSendNotification();
    }

<<<<<<< HEAD
    @Override
    protected void shutDown() throws Exception {
      thresholdSubscription.cancel();
      if (executor != null) {
        executor.shutdownNow();
      }
    }

    @Override
    protected void runOneIteration() throws Exception {
=======
    /**
     * Check if the current size of data is enough to trigger a notification.
     */
    private void checkSendNotification() {
>>>>>>> 4db51134
      long sum = 0;
      for (Long size : streamWriterSizes.values()) {
        sum += size;
      }

      if (isInit || sum - streamBaseCount.get() > streamThresholdMB.get()) {
        try {
          publishNotification(sum);
        } finally {
          streamBaseCount.set(sum);
        }
      }
    }

    private void publishNotification(long absoluteSize) {
      try {
        notificationService.publish(streamFeed, new StreamSizeNotification(System.currentTimeMillis(), absoluteSize))
          .get();
      } catch (NotificationFeedException e) {
        LOG.warn("Error with notification feed {}", streamFeed, e);
      } catch (Throwable t) {
        LOG.warn("Could not publish notification on feed {}", streamFeed.getId(), t);
      }
    }
  }
}<|MERGE_RESOLUTION|>--- conflicted
+++ resolved
@@ -67,6 +67,7 @@
 import java.util.Collection;
 import java.util.Map;
 import java.util.Set;
+import java.util.concurrent.ConcurrentMap;
 import java.util.concurrent.TimeUnit;
 import java.util.concurrent.atomic.AtomicInteger;
 import java.util.concurrent.atomic.AtomicLong;
@@ -95,7 +96,7 @@
 
   private Cancellable leaderListenerCancellable;
 
-  private final Map<String, StreamSizeAggregator> aggregators;
+  private final ConcurrentMap<String, StreamSizeAggregator> aggregators;
   private Cancellable heartbeatsSubscription;
   private boolean isInit;
 
@@ -205,33 +206,54 @@
       try {
         StreamConfig config = streamAdmin.getConfig(streamName);
         long filesSize = StreamUtils.fetchStreamFilesSize(config);
-        Aggregator aggregator = new Aggregator(config, filesSize);
-        aggregator.startAndWait();
-        aggregators.put(streamName, aggregator);
+        // TODO use config to check that the treshold hasn't changed
+        createSizeAggregator(streamName, filesSize, config.getNotificationThresholdMB());
       } catch (IOException e) {
         LOG.error("Could not compute sizes of files for stream {}", streamName);
         Throwables.propagate(e);
       }
-<<<<<<< HEAD
-=======
-
-      StreamSizeAggregator streamSizeAggregator = new StreamSizeAggregator(streamName, filesSize);
-      aggregators.put(streamName, streamSizeAggregator);
->>>>>>> 4db51134
     }
 
     // Stop aggregating the heartbeats we used to listen to before the call to that method,
     // but don't anymore
     for (String outdatedStream : existingAggregators) {
-<<<<<<< HEAD
-      Aggregator aggregator = aggregators.remove(outdatedStream);
-      if (aggregator != null) {
-        aggregator.stopAndWait();
-      }
-=======
       aggregators.remove(outdatedStream);
->>>>>>> 4db51134
-    }
+    }
+  }
+
+  /**
+   * Create a new aggregator for the {@code streamName}, and add it to the existing map of {@link Cancellable}
+   * {@code aggregators}. This method does not cancel previously existing aggregator associated to the
+   * {@code streamName}.
+   *
+   * @param streamName stream name to create a new aggregator for
+   * @param baseCount stream size from which to start aggregating
+   * @return the created {@link StreamSizeAggregator}
+   */
+  private StreamSizeAggregator createSizeAggregator(String streamName, long baseCount, int threshold) {
+
+    // Handle threshold changes
+    final Cancellable thresholdSubscription =
+      getStreamCoordinatorClient().addListener(streamName, new StreamPropertyListener() {
+        @Override
+        public void thresholdChanged(String streamName, int threshold) {
+          StreamSizeAggregator aggregator = aggregators.get(streamName);
+          if (aggregator == null) {
+            LOG.warn("StreamSizeAggregator should not be null for stream {}", streamName);
+            return;
+          }
+          aggregator.setStreamThresholdMB(threshold);
+        }
+      });
+
+    StreamSizeAggregator newAggregator = new StreamSizeAggregator(streamName, baseCount, threshold, new Cancellable() {
+      @Override
+      public void cancel() {
+        thresholdSubscription.cancel();
+      }
+    });
+    aggregators.put(streamName, newAggregator);
+    return newAggregator;
   }
 
   /**
@@ -406,41 +428,39 @@
    * Aggregate the sizes of all stream writers. A notification is published if the aggregated
    * size is higher than a threshold.
    */
-  private final class StreamSizeAggregator {
+  private final class StreamSizeAggregator implements Cancellable {
 
     private final Map<Integer, Long> streamWriterSizes;
     private final NotificationFeed streamFeed;
     private final AtomicLong streamBaseCount;
-<<<<<<< HEAD
-    private ScheduledExecutorService executor;
     private final AtomicInteger streamThresholdMB;
     private final Cancellable thresholdSubscription;
 
-    protected Aggregator(StreamConfig streamConfig, long baseCount) {
-=======
-
-    protected StreamSizeAggregator(String streamName, long baseCount) {
->>>>>>> 4db51134
+    protected StreamSizeAggregator(String streamName, long baseCount, int streamThresholdMB,
+                                   Cancellable thresholdSubscription) {
       this.streamWriterSizes = Maps.newHashMap();
       this.streamBaseCount = new AtomicLong(baseCount);
+      this.streamThresholdMB = new AtomicInteger(streamThresholdMB);
+      this.thresholdSubscription = thresholdSubscription;
       this.streamFeed = new NotificationFeed.Builder()
         .setNamespace(Constants.DEFAULT_NAMESPACE)
         .setCategory(Constants.Notification.Stream.STREAM_FEED_CATEGORY)
-        .setName(streamConfig.getName())
+        .setName(streamName)
         .build();
-      this.streamThresholdMB = new AtomicInteger(streamConfig.getNotificationThresholdMB());
-      this.thresholdSubscription =
-        getStreamCoordinatorClient().addListener(streamConfig.getName(), new StreamPropertyListener() {
-          @Override
-          public void thresholdChanged(String streamName, int threshold) {
-            streamThresholdMB.set(threshold);
-          }
-        });
-    }
-
-    public void reset() {
-      streamWriterSizes.clear();
-      streamBaseCount.set(0);
+    }
+
+    @Override
+    public void cancel() {
+      thresholdSubscription.cancel();
+    }
+
+    /**
+     * Set the notification threshold for the stream that this {@link StreamSizeAggregator} is linked to.
+     *
+     * @param newThreshold new notification threshold, in megabytes
+     */
+    public void setStreamThresholdMB(int newThreshold) {
+      streamThresholdMB.set(newThreshold);
     }
 
     /**
@@ -460,23 +480,10 @@
       checkSendNotification();
     }
 
-<<<<<<< HEAD
-    @Override
-    protected void shutDown() throws Exception {
-      thresholdSubscription.cancel();
-      if (executor != null) {
-        executor.shutdownNow();
-      }
-    }
-
-    @Override
-    protected void runOneIteration() throws Exception {
-=======
     /**
      * Check if the current size of data is enough to trigger a notification.
      */
     private void checkSendNotification() {
->>>>>>> 4db51134
       long sum = 0;
       for (Long size : streamWriterSizes.values()) {
         sum += size;
