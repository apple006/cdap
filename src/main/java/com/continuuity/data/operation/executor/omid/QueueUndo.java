package com.continuuity.data.operation.executor.omid;

import com.continuuity.api.data.OperationException;
import com.continuuity.data.operation.executor.Transaction;
import com.continuuity.data.operation.executor.omid.queueproxy.QueueRunnable;
import com.continuuity.data.operation.executor.omid.queueproxy.QueueStateProxy;
import com.continuuity.data.operation.ttqueue.QueueConsumer;
import com.continuuity.data.operation.ttqueue.QueueEntry;
import com.continuuity.data.operation.ttqueue.QueueEntryPointer;
import com.continuuity.data.operation.ttqueue.QueueProducer;
import com.continuuity.data.operation.ttqueue.StatefulQueueConsumer;
import com.continuuity.data.operation.ttqueue.TTQueueTable;
import com.google.common.base.Objects;
import org.apache.hadoop.hbase.util.Bytes;

import java.util.Arrays;

/**
 * Represents a queue operation to be undone.
 */
public abstract class QueueUndo implements Undo {

  @Override
  public RowSet.Row getRow() {
    // queue operations are excluded from conflict detection
    return null;
  }

  protected final byte [] queueName;
  protected final QueueEntryPointer [] entryPointers;

  public byte[] getQueueName() {
    return queueName;
  }

  public QueueEntryPointer [] getEntryPointers() {
    return this.entryPointers;
  }

  protected QueueUndo(final byte[] queueName, final QueueEntryPointer [] entryPointers) {
    this.queueName = queueName;
    this.entryPointers = entryPointers;
  }

  @Override
  public String toString() {
    return Objects.toStringHelper(this)
        .add("queueName", Bytes.toString(this.queueName))
        .add("entryPointers", Arrays.toString(this.entryPointers))
        .toString();
  }
<<<<<<< HEAD
  
  public abstract void execute(QueueStateProxy queueStateProxy, Transaction transaction, TTQueueTable queueTable)
    throws OperationException;

=======
  /**
   * Perform the undo.
   * @param queueTable the queue table to perform the undo on
   * @param transaction the transaction in which the undo must happen
   * @throws OperationException
   */
  public abstract void execute(QueueStateProxy queueStateProxy, Transaction transaction, TTQueueTable queueTable)
    throws OperationException;

  /**
   * Represents the reverse of an Enqueue operation.
   */
>>>>>>> ce3d87a0
  public static class QueueUnenqueue extends QueueUndo {
    final int sumOfSizes;
    final QueueProducer producer;

    public QueueUnenqueue(final byte[] queueName,
                          final QueueEntry[] entries,
                          QueueProducer producer,
                          QueueEntryPointer[] entryPointers) {
      super(queueName, entryPointers);
      this.producer = producer;
      int size = 0;
      for (QueueEntry entry : entries) {
        size += entry.getData().length;
      }
      this.sumOfSizes = size;
    }

    public int numEntries() {
      return this.entryPointers.length;
    }

    @Override
    public void execute(QueueStateProxy queueStateProxy, Transaction transaction, TTQueueTable queueTable)
      throws OperationException {
      // No need to use queueStateProxy since there is no queue state associated with invalidate
      queueTable.invalidate(queueName, entryPointers, transaction);
    }
  }

  /**
   * Represents the reverse of a Queue ack operation.
   */
  public static class QueueUnack extends QueueUndo {
    final QueueConsumer consumer;
    final int numGroups;

    public QueueConsumer getConsumer() {
      return consumer;
    }

    public int getNumGroups() {
      return numGroups;
    }

    public QueueUnack(final byte[] queueName, QueueEntryPointer [] entryPointers,
                      QueueConsumer consumer, int numGroups) {
      super(queueName, entryPointers);
      this.consumer = consumer;
      this.numGroups = numGroups;
    }

    @Override
    public void execute(QueueStateProxy queueStateProxy, final Transaction transaction, final TTQueueTable queueTable)
      throws OperationException {
      queueStateProxy.run(queueName, consumer,
                                         new QueueRunnable() {
                                           @Override
                                           public void run(StatefulQueueConsumer statefulQueueConsumer)
                                             throws OperationException {
                                             queueTable.unack(queueName, entryPointers, statefulQueueConsumer,
                                                              transaction);
                                           }
                                         });
    }
  }
}<|MERGE_RESOLUTION|>--- conflicted
+++ resolved
@@ -49,12 +49,6 @@
         .add("entryPointers", Arrays.toString(this.entryPointers))
         .toString();
   }
-<<<<<<< HEAD
-  
-  public abstract void execute(QueueStateProxy queueStateProxy, Transaction transaction, TTQueueTable queueTable)
-    throws OperationException;
-
-=======
   /**
    * Perform the undo.
    * @param queueTable the queue table to perform the undo on
@@ -67,7 +61,6 @@
   /**
    * Represents the reverse of an Enqueue operation.
    */
->>>>>>> ce3d87a0
   public static class QueueUnenqueue extends QueueUndo {
     final int sumOfSizes;
     final QueueProducer producer;
