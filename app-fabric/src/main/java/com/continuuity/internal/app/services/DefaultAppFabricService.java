--- conflicted
+++ resolved
@@ -231,12 +231,8 @@
     this.store = storeFactory.create();
     this.archiveDir = configuration.get(Constants.AppFabric.OUTPUT_DIR,
                                         System.getProperty("java.io.tmpdir")) + "/archive";
-<<<<<<< HEAD
-    this.mds = new MetadataService(opex);
+    this.mds = new MetadataService(mds);
     this.scheduler = scheduler;
-=======
-    this.mds = new MetadataService(mds);
->>>>>>> 4800c272
 
     // Note: This is hacky to start service like this.
     if (this.runtimeService.state() != Service.State.RUNNING) {
