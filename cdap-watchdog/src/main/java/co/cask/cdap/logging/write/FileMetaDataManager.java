/*
 * Copyright © 2014-2017 Cask Data, Inc.
 *
 * Licensed under the Apache License, Version 2.0 (the "License"); you may not
 * use this file except in compliance with the License. You may obtain a copy of
 * the License at
 *
 * http://www.apache.org/licenses/LICENSE-2.0
 *
 * Unless required by applicable law or agreed to in writing, software
 * distributed under the License is distributed on an "AS IS" BASIS, WITHOUT
 * WARRANTIES OR CONDITIONS OF ANY KIND, either express or implied. See the
 * License for the specific language governing permissions and limitations under
 * the License.
 */

package co.cask.cdap.logging.write;

import co.cask.cdap.api.Transactional;
import co.cask.cdap.api.TxRunnable;
import co.cask.cdap.api.common.Bytes;
import co.cask.cdap.api.data.DatasetContext;
import co.cask.cdap.api.dataset.DatasetManagementException;
import co.cask.cdap.api.dataset.table.Row;
import co.cask.cdap.api.dataset.table.Scanner;
import co.cask.cdap.api.dataset.table.Table;
import co.cask.cdap.common.conf.CConfiguration;
import co.cask.cdap.common.io.Locations;
import co.cask.cdap.common.io.RootLocationFactory;
import co.cask.cdap.common.logging.LoggingContext;
import co.cask.cdap.common.namespace.NamespacedLocationFactory;
import co.cask.cdap.data.dataset.SystemDatasetInstantiator;
import co.cask.cdap.data2.dataset2.DatasetFramework;
import co.cask.cdap.data2.dataset2.MultiThreadDatasetCache;
import co.cask.cdap.data2.transaction.Transactions;
import co.cask.cdap.data2.transaction.TxCallable;
import co.cask.cdap.logging.context.GenericLoggingContext;
import co.cask.cdap.logging.context.LoggingContextHelper;
import co.cask.cdap.logging.meta.LoggingStoreTableUtil;
import co.cask.cdap.proto.id.NamespaceId;
import co.cask.cdap.security.impersonation.Impersonator;
import com.google.common.base.Objects;
import com.google.common.base.Preconditions;
import com.google.common.collect.ImmutableMap;
import com.google.common.collect.Maps;
import com.google.inject.Inject;
import org.apache.tephra.RetryStrategies;
import org.apache.tephra.TransactionExecutor;
import org.apache.tephra.TransactionFailureException;
import org.apache.tephra.TransactionSystemClient;
import org.apache.twill.filesystem.Location;
import org.slf4j.Logger;
import org.slf4j.LoggerFactory;

import java.io.IOException;
import java.net.URI;
<<<<<<< HEAD
import java.nio.charset.StandardCharsets;
import java.util.ArrayList;
import java.util.Arrays;
import java.util.List;
import java.util.Map;
import java.util.NavigableMap;
import java.util.SortedMap;
=======
import java.util.Map;
import java.util.NavigableMap;
import java.util.Set;
>>>>>>> 24e87c3b
import java.util.TreeMap;
import java.util.concurrent.Callable;
import javax.annotation.Nullable;

/**
 * Handles reading/writing of file metadata.
 */
public class FileMetaDataManager {
  private static final Logger LOG = LoggerFactory.getLogger(FileMetaDataManager.class);

  private static final byte[] ROW_KEY_PREFIX = LoggingStoreTableUtil.FILE_META_ROW_KEY_PREFIX;
  private static final byte[] ROW_KEY_PREFIX_END = Bytes.stopKeyForPrefix(ROW_KEY_PREFIX);
  private static final NavigableMap<?, ?> EMPTY_MAP = Maps.unmodifiableNavigableMap(new TreeMap());

  private final RootLocationFactory rootLocationFactory;


  private final Impersonator impersonator;
  private final DatasetFramework datasetFramework;
  private final Transactional transactional;

  // Note: The FileMetaDataManager needs to have a RootLocationFactory because for custom mapped namespaces the
  // location mapped to a namespace are from root of the filesystem. The FileMetaDataManager stores a location in
  // bytes to a hbase table and to construct it back to a Location it needs to work with a root based location factory.
  @Inject
  FileMetaDataManager(CConfiguration cConf, RootLocationFactory rootLocationFactory,
                      NamespacedLocationFactory namespacedLocationFactory, Impersonator impersonator,
                      DatasetFramework datasetFramework, TransactionSystemClient txClient) {
    this.rootLocationFactory = rootLocationFactory;
    this.impersonator = impersonator;
    this.datasetFramework = datasetFramework;
    this.transactional = Transactions.createTransactionalWithRetry(
      Transactions.createTransactional(new MultiThreadDatasetCache(
        new SystemDatasetInstantiator(datasetFramework), txClient,
        NamespaceId.SYSTEM, ImmutableMap.<String, String>of(), null, null)),
      RetryStrategies.retryOnConflict(20, 100)
    );
  }

  /**
   * Returns the {@link Table} for storing metadata.
   */
  private Table getMetaTable(DatasetContext context) throws IOException, DatasetManagementException {
    return LoggingStoreTableUtil.getMetadataTable(datasetFramework, context);
  }

  /**
   * Persists meta data associated with a log file.
   *
   * @param loggingContext logging context containing the meta data.
   * @param startTimeMs    start log time associated with the file.
   * @param location       log file.
   */
  public void writeMetaData(final LoggingContext loggingContext,
                            final long startTimeMs,
                            final Location location) throws Exception {
    writeMetaData(loggingContext.getLogPartition(), startTimeMs, location);
  }

  /**
   * Persists meta data associated with a log file.
   * @param logPartition partition name that is used to group log messages
   * @param startTimeMs  start log time associated with the file.
   * @param location     log file.
   */
  private void writeMetaData(final String logPartition,
                             final long startTimeMs,
                             final Location location) throws Exception {
    LOG.debug("Writing meta data for logging context {} as startTimeMs {} and location {}",
              logPartition, startTimeMs, location);

    transactional.execute(new TxRunnable() {
      @Override
      public void run(DatasetContext context) throws Exception {
        getMetaTable(context).put(getRowKey(logPartition),
                                  Bytes.toBytes(startTimeMs),
                                  Bytes.toBytes(location.toURI().getPath()));
      }
    });
  }

  /**
<<<<<<< HEAD
   * Returns a list of log files for a logging context.
   *
   * @param loggingContext logging context.
   * @return Sorted map containing key as start time, and value as log file.
   */
  public NavigableMap<Long, Location> listFiles(final LoggingContext loggingContext) throws Exception {
    return Transactions.execute(transactional, new TxCallable<NavigableMap<Long, Location>>() {
      @Override
      public NavigableMap<Long, Location> call(DatasetContext context) throws Exception {
        NamespaceId namespaceId = LoggingContextHelper.getNamespaceId(loggingContext);
        final Row cols = getMetaTable(context).get(getRowKey(loggingContext));

        if (cols.isEmpty()) {
          //noinspection unchecked
          return (NavigableMap<Long, Location>) EMPTY_MAP;
        }

        final NavigableMap<Long, Location> files = new TreeMap<>();
        impersonator.doAs(namespaceId, new Callable<Void>() {
          @Override
          public Void call() throws Exception {
            for (Map.Entry<byte[], byte[]> entry : cols.getColumns().entrySet()) {
              String absolutePath = URI.create(Bytes.toString(entry.getValue())).getPath();
              // the location can be any location from on the filesystem for custom mapped namespaces
              files.put(Bytes.toLong(entry.getKey()),
                        Locations.getLocationFromAbsolutePath(rootLocationFactory, absolutePath));
            }
            return null;
          }
        });
        return files;
      }
    });
  }

  /**
   * // TODO refactor this with the above method after Log handler changes.
   * Returns a list of log files for a logging context.
   *
   * @param logPathIdentifier logging context identifier.
   * @return List of {@link LogLocation}
   */
  public List<LogLocation> listFiles(final LogPathIdentifier logPathIdentifier) throws Exception {
    return Transactions.execute(transactional, new TxCallable<List<LogLocation>>() {

      @Override
      public List<LogLocation> call(DatasetContext context) throws Exception {
        final Row cols = getMetaTable(context).get(getRowKey(logPathIdentifier));

        if (cols.isEmpty()) {
          //noinspection unchecked
          return new ArrayList<>();
        }

        final List<LogLocation> files = new ArrayList<>();

        for (Map.Entry<byte[], byte[]> entry : cols.getColumns().entrySet()) {
          String absolutePath = URI.create(Bytes.toString(entry.getValue())).getPath();
          // the location can be any location from on the filesystem for custom mapped namespaces
          if (entry.getKey().length == 8) {
            // old format
            files.add(new LogLocation(LogLocation.VERSION_0,
                                      Bytes.toLong(entry.getKey()),
                                      // use 0 as sequence id for the old format
                                      0,
                                      Locations.getLocationFromAbsolutePath(rootLocationFactory, absolutePath),
                                      logPathIdentifier.getNamespaceId(), impersonator));
          } else if (entry.getKey().length == 17) {
            // new format
            files.add(new LogLocation(LogLocation.VERSION_1,
                                      // skip the first (version) byte
                                      Bytes.toLong(entry.getKey(), 1, Bytes.SIZEOF_LONG),
                                      Bytes.toLong(entry.getKey(), 9, Bytes.SIZEOF_LONG),
                                      Locations.getLocationFromAbsolutePath(rootLocationFactory, absolutePath),
                                      logPathIdentifier.getNamespaceId(), impersonator));
          }
        }
        return files;
      }
    });
  }


  /**
   * Scans meta data and gathers the metadata files in batches of configurable batch size
=======
   * Scans meta data and gathers all the files up to a limited number of records.
>>>>>>> 24e87c3b
   *
   * @param tableKey           table key with start and stop key for row and column from where scan will be started
   * @param batchSize          batch size for number of columns to be read
   * @param metaEntryProcessor Collects metadata files
   * @return next start and stop key + start column for next iteration, returns null if end of table
   */
  @Nullable
  public TableKey scanFiles(@Nullable final TableKey tableKey,
                            final long batchSize, final MetaEntryProcessor metaEntryProcessor) {
    try {
      return Transactions.execute(transactional, new TxCallable<TableKey>() {
        @Override
        public TableKey call(DatasetContext context) throws Exception {
          Table table = getMetaTable(context);
          byte[] startKey = tableKey == null ? ROW_KEY_PREFIX : getRowKey(tableKey.getStartKey());
          byte[] startColumn = tableKey == null ? null : tableKey.getStartColumn();
          byte[] stopKey = getStopKey(tableKey);

          try (Scanner scanner = table.scan(startKey, stopKey)) {
            Row row;
            long colCount = 0;

            while ((row = scanner.next()) != null) {
              // Get the next logging context
              byte[] rowKey = row.getRow();
              byte[] stopCol = null;

              // Go through files for a logging context
              for (final Map.Entry<byte[], byte[]> entry : row.getColumns().entrySet()) {
                byte[] colName = entry.getKey();

                // while processing a row key, if start column is present, then it should be considered only for the
                // first time. Skip any column less/equal to start column
                if (startColumn != null && Bytes.compareTo(startColumn, colName) >= 0) {
                  continue;
                }

                // Stop if we exceeded the batchSize
                if (colCount >= batchSize) {
                  byte[] key = tableKey == null ? ROW_KEY_PREFIX_END : tableKey.getStopKey();
                  //  return current row key if we exceeded the batchSize
                  return new TableKey(getLogPartition(rowKey).getBytes(), key, stopCol);
                }

                stopCol = colName;
                colCount++;

                metaEntryProcessor.process(new ScannedEntryInfo(rowKey, colName, getNamespaceId(rowKey),
                                                                new URI(Bytes.toString(entry.getValue()))));
              }
              startColumn = null;
            }
          }
          return null;
        }
      });
    } catch (TransactionFailureException e) {
      throw new RuntimeException(Objects.firstNonNull(e.getCause(), e));
    }
  }

  private byte[] getStopKey(@Nullable TableKey tableKey) {
    byte[] stopKey;
    if (tableKey == null) {
      stopKey = ROW_KEY_PREFIX_END;
    } else if (Arrays.equals(tableKey.getStopKey(), ROW_KEY_PREFIX_END)) {
      stopKey = tableKey.getStopKey();
    } else {
      stopKey = getRowKey(tableKey.getStopKey());
    }
    return stopKey;
  }

  /**
   * Remove metadata for provided list of log files
   *
   * @param entriesToRemove List of {@link ScannedEntryInfo} of files to be removed to namespace
   * @return count of removed meta files
   */
  public long cleanMetadata(final List<ScannedEntryInfo> entriesToRemove) {
    try {
      return Transactions.execute(transactional, new TxCallable<Long>() {

        @Override
        public Long call(DatasetContext context) throws Exception {
          Table table = getMetaTable(context);
          long count = 0;

          for (ScannedEntryInfo entryInfo : entriesToRemove) {
            table.delete(entryInfo.getRowKey(), entryInfo.getColumn());
            count++;
          }

          LOG.debug("Total deleted metadata entries {}", count);
          return count;
        }
      });
    } catch (TransactionFailureException e) {
      throw new RuntimeException(Objects.firstNonNull(e.getCause(), e));
    }
  }

  /**
   * Class which holds table key (start and stop key + column) for log meta
   */
  public static final class TableKey {
    private final byte[] startKey;
    private final byte[] stopKey;
    @Nullable
    private final byte[] startColumn;

    public TableKey(byte[] startKey, byte[] stopKey, @Nullable byte[] startColumn) {
      this.startKey = startKey;
      this.stopKey = stopKey;
      this.startColumn = startColumn;
    }

    public byte[] getStartKey() {
      return startKey;
    }

    public byte[] getStopKey() {
      return stopKey;
    }

    @Nullable
    public byte[] getStartColumn() {
      return startColumn;
    }
  }

  /**
   * Class which holds information about scanned meta entries
   */

  public static final class ScannedEntryInfo {
    private final byte[] rowKey;
    private final byte[] column;
    private final NamespaceId namespace;
    private final URI uri;

    public ScannedEntryInfo(byte[] rowKey, byte[] column, NamespaceId namespace, URI uri) {
      this.rowKey = rowKey;
      this.column = column;
      this.namespace = namespace;
      this.uri = uri;
    }

    public byte[] getRowKey() {
      return rowKey;
    }

    public byte[] getColumn() {
      return column;
    }

    public NamespaceId getNamespace() {
      return namespace;
    }

    public URI getUri() {
      return uri;
    }
  }

  private String getLogPartition(byte[] rowKey) {
    int offset = ROW_KEY_PREFIX_END.length;
    int length = rowKey.length - offset;
    return Bytes.toString(rowKey, offset, length);
  }

  private NamespaceId getNamespaceId(byte[] rowKey) {
    String logPartition = getLogPartition(rowKey);
    Preconditions.checkArgument(logPartition != null, "Log partition cannot be null");
    String[] partitions = logPartition.split(":");
    Preconditions.checkArgument(partitions.length == 3,
                                "Expected log partition to be in the format <ns>:<entity>:<sub-entity>");
    // don't care about the app or the program, only need the namespace
    return LoggingContextHelper.getNamespaceId(new GenericLoggingContext(partitions[0], partitions[1], partitions[2]));
  }

  private byte[] getRowKey(String logPartition) {
    return Bytes.add(ROW_KEY_PREFIX, Bytes.toBytes(logPartition));
  }

<<<<<<< HEAD
  private byte[] getRowKey(LogPathIdentifier logPathIdentifier) {
    return Bytes.add(ROW_KEY_PREFIX, logPathIdentifier.getRowKey().getBytes(StandardCharsets.UTF_8));
  }

  private byte[] getRowKey(byte[] logPartition) {
    return Bytes.add(ROW_KEY_PREFIX, logPartition);
  }

  private byte[] getMaxKey(Map<byte[], byte[]> map) {
    if (map instanceof SortedMap) {
      return ((SortedMap<byte[], byte[]>) map).lastKey();
    }

    byte[] max = Bytes.EMPTY_BYTE_ARRAY;
    for (byte[] elem : map.keySet()) {
      if (Bytes.compareTo(max, elem) < 0) {
        max = elem;
      }
    }
    return max;
  }

=======
>>>>>>> 24e87c3b
  /**
   * Meta entry processor
   *
   * @param <T> Type of the result of processing all the inputs
   */
  public interface MetaEntryProcessor<T> {
    void process(ScannedEntryInfo info);

    T getCollectedEntries();
  }
}<|MERGE_RESOLUTION|>--- conflicted
+++ resolved
@@ -25,7 +25,6 @@
 import co.cask.cdap.api.dataset.table.Scanner;
 import co.cask.cdap.api.dataset.table.Table;
 import co.cask.cdap.common.conf.CConfiguration;
-import co.cask.cdap.common.io.Locations;
 import co.cask.cdap.common.io.RootLocationFactory;
 import co.cask.cdap.common.logging.LoggingContext;
 import co.cask.cdap.common.namespace.NamespacedLocationFactory;
@@ -45,7 +44,6 @@
 import com.google.common.collect.Maps;
 import com.google.inject.Inject;
 import org.apache.tephra.RetryStrategies;
-import org.apache.tephra.TransactionExecutor;
 import org.apache.tephra.TransactionFailureException;
 import org.apache.tephra.TransactionSystemClient;
 import org.apache.twill.filesystem.Location;
@@ -54,21 +52,11 @@
 
 import java.io.IOException;
 import java.net.URI;
-<<<<<<< HEAD
-import java.nio.charset.StandardCharsets;
-import java.util.ArrayList;
 import java.util.Arrays;
 import java.util.List;
 import java.util.Map;
 import java.util.NavigableMap;
-import java.util.SortedMap;
-=======
-import java.util.Map;
-import java.util.NavigableMap;
-import java.util.Set;
->>>>>>> 24e87c3b
 import java.util.TreeMap;
-import java.util.concurrent.Callable;
 import javax.annotation.Nullable;
 
 /**
@@ -79,7 +67,6 @@
 
   private static final byte[] ROW_KEY_PREFIX = LoggingStoreTableUtil.FILE_META_ROW_KEY_PREFIX;
   private static final byte[] ROW_KEY_PREFIX_END = Bytes.stopKeyForPrefix(ROW_KEY_PREFIX);
-  private static final NavigableMap<?, ?> EMPTY_MAP = Maps.unmodifiableNavigableMap(new TreeMap());
 
   private final RootLocationFactory rootLocationFactory;
 
@@ -149,95 +136,7 @@
   }
 
   /**
-<<<<<<< HEAD
-   * Returns a list of log files for a logging context.
-   *
-   * @param loggingContext logging context.
-   * @return Sorted map containing key as start time, and value as log file.
-   */
-  public NavigableMap<Long, Location> listFiles(final LoggingContext loggingContext) throws Exception {
-    return Transactions.execute(transactional, new TxCallable<NavigableMap<Long, Location>>() {
-      @Override
-      public NavigableMap<Long, Location> call(DatasetContext context) throws Exception {
-        NamespaceId namespaceId = LoggingContextHelper.getNamespaceId(loggingContext);
-        final Row cols = getMetaTable(context).get(getRowKey(loggingContext));
-
-        if (cols.isEmpty()) {
-          //noinspection unchecked
-          return (NavigableMap<Long, Location>) EMPTY_MAP;
-        }
-
-        final NavigableMap<Long, Location> files = new TreeMap<>();
-        impersonator.doAs(namespaceId, new Callable<Void>() {
-          @Override
-          public Void call() throws Exception {
-            for (Map.Entry<byte[], byte[]> entry : cols.getColumns().entrySet()) {
-              String absolutePath = URI.create(Bytes.toString(entry.getValue())).getPath();
-              // the location can be any location from on the filesystem for custom mapped namespaces
-              files.put(Bytes.toLong(entry.getKey()),
-                        Locations.getLocationFromAbsolutePath(rootLocationFactory, absolutePath));
-            }
-            return null;
-          }
-        });
-        return files;
-      }
-    });
-  }
-
-  /**
-   * // TODO refactor this with the above method after Log handler changes.
-   * Returns a list of log files for a logging context.
-   *
-   * @param logPathIdentifier logging context identifier.
-   * @return List of {@link LogLocation}
-   */
-  public List<LogLocation> listFiles(final LogPathIdentifier logPathIdentifier) throws Exception {
-    return Transactions.execute(transactional, new TxCallable<List<LogLocation>>() {
-
-      @Override
-      public List<LogLocation> call(DatasetContext context) throws Exception {
-        final Row cols = getMetaTable(context).get(getRowKey(logPathIdentifier));
-
-        if (cols.isEmpty()) {
-          //noinspection unchecked
-          return new ArrayList<>();
-        }
-
-        final List<LogLocation> files = new ArrayList<>();
-
-        for (Map.Entry<byte[], byte[]> entry : cols.getColumns().entrySet()) {
-          String absolutePath = URI.create(Bytes.toString(entry.getValue())).getPath();
-          // the location can be any location from on the filesystem for custom mapped namespaces
-          if (entry.getKey().length == 8) {
-            // old format
-            files.add(new LogLocation(LogLocation.VERSION_0,
-                                      Bytes.toLong(entry.getKey()),
-                                      // use 0 as sequence id for the old format
-                                      0,
-                                      Locations.getLocationFromAbsolutePath(rootLocationFactory, absolutePath),
-                                      logPathIdentifier.getNamespaceId(), impersonator));
-          } else if (entry.getKey().length == 17) {
-            // new format
-            files.add(new LogLocation(LogLocation.VERSION_1,
-                                      // skip the first (version) byte
-                                      Bytes.toLong(entry.getKey(), 1, Bytes.SIZEOF_LONG),
-                                      Bytes.toLong(entry.getKey(), 9, Bytes.SIZEOF_LONG),
-                                      Locations.getLocationFromAbsolutePath(rootLocationFactory, absolutePath),
-                                      logPathIdentifier.getNamespaceId(), impersonator));
-          }
-        }
-        return files;
-      }
-    });
-  }
-
-
-  /**
    * Scans meta data and gathers the metadata files in batches of configurable batch size
-=======
-   * Scans meta data and gathers all the files up to a limited number of records.
->>>>>>> 24e87c3b
    *
    * @param tableKey           table key with start and stop key for row and column from where scan will be started
    * @param batchSize          batch size for number of columns to be read
@@ -423,31 +322,10 @@
     return Bytes.add(ROW_KEY_PREFIX, Bytes.toBytes(logPartition));
   }
 
-<<<<<<< HEAD
-  private byte[] getRowKey(LogPathIdentifier logPathIdentifier) {
-    return Bytes.add(ROW_KEY_PREFIX, logPathIdentifier.getRowKey().getBytes(StandardCharsets.UTF_8));
-  }
-
   private byte[] getRowKey(byte[] logPartition) {
     return Bytes.add(ROW_KEY_PREFIX, logPartition);
   }
 
-  private byte[] getMaxKey(Map<byte[], byte[]> map) {
-    if (map instanceof SortedMap) {
-      return ((SortedMap<byte[], byte[]>) map).lastKey();
-    }
-
-    byte[] max = Bytes.EMPTY_BYTE_ARRAY;
-    for (byte[] elem : map.keySet()) {
-      if (Bytes.compareTo(max, elem) < 0) {
-        max = elem;
-      }
-    }
-    return max;
-  }
-
-=======
->>>>>>> 24e87c3b
   /**
    * Meta entry processor
    *
