/*
 * Copyright © 2016-2017 Cask Data, Inc.
 *
 * Licensed under the Apache License, Version 2.0 (the "License"); you may not
 * use this file except in compliance with the License. You may obtain a copy of
 * the License at
 *
 * http://www.apache.org/licenses/LICENSE-2.0
 *
 * Unless required by applicable law or agreed to in writing, software
 * distributed under the License is distributed on an "AS IS" BASIS, WITHOUT
 * WARRANTIES OR CONDITIONS OF ANY KIND, either express or implied. See the
 * License for the specific language governing permissions and limitations under
 * the License.
 */

 import T from 'i18n-react';
 T.setTexts(require('../cdap/text/text-en.yaml'));
 var Store = require('../cdap/services/NamespaceStore').default;
 var Header = require('../cdap/components/Header').default;
 var ResourceCenterButton = require('../cdap/components/ResourceCenterButton').default;
 var DataPrepHome = require('../cdap/components/DataPrepHome').default;
 var DataPrepHelper = require('../cdap/components/DataPrep/helper');
 var globalEvents = require('../cdap/services/global-events').default;
 var ee = require('event-emitter');
 var VersionStore = require('../cdap/services/VersionStore').default;
 var VersionActions = require('../cdap/services/VersionStore/VersionActions').default;
 var Version = require('../cdap/services/VersionRange/Version').default;
 var VersionRange = require('../cdap/services/VersionRange').default;
 var KeyValuePairs = require('../cdap/components/KeyValuePairs').default;
 var KeyValueStore = require('../cdap/components/KeyValuePairs/KeyValueStore').default;
 var KeyValueStoreActions = require('../cdap/components/KeyValuePairs/KeyValueStoreActions').default;
 var PipelineSummary = require('../cdap/components/PipelineSummary').default;
 var PipelineNodeMetricsGraph = require('../cdap/components/PipelineNodeGraphs/PipelineNodeMetricsGraph').default;
 var CDAPHelpers = require('../cdap/services/helpers');
 var RulesEngineHome = require('../cdap/components/RulesEngineHome').default;
 var Mousetrap = require('mousetrap');
 var StatusFactory = require('../cdap/services/StatusFactory').default;
 var LoadingIndicator = require('../cdap/components/LoadingIndicator').default;
 var StatusAlertMessage = require('../cdap/components/StatusAlertMessage').default;

 export {
  Store,
  Header,
  DataPrepHome,
  DataPrepHelper,
  globalEvents,
  ee,
  VersionStore,
  VersionActions,
  VersionRange,
  Version,
  ResourceCenterButton,
  KeyValuePairs,
  KeyValueStore,
  KeyValueStoreActions,
  Mousetrap,
  PipelineSummary,
  PipelineNodeMetricsGraph,
  CDAPHelpers,
<<<<<<< HEAD
  StatusFactory,
  LoadingIndicator,
  StatusAlertMessage
=======
  RulesEngineHome
>>>>>>> 183a46bf
};<|MERGE_RESOLUTION|>--- conflicted
+++ resolved
@@ -58,11 +58,8 @@
   PipelineSummary,
   PipelineNodeMetricsGraph,
   CDAPHelpers,
-<<<<<<< HEAD
   StatusFactory,
   LoadingIndicator,
-  StatusAlertMessage
-=======
+  StatusAlertMessage,
   RulesEngineHome
->>>>>>> 183a46bf
 };