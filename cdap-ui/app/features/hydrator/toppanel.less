/*
 * Copyright © 2015 Cask Data, Inc.
 *
 * Licensed under the Apache License, Version 2.0 (the "License"); you may not
 * use this file except in compliance with the License. You may obtain a copy of
 * the License at
 *
 * http://www.apache.org/licenses/LICENSE-2.0
 *
 * Unless required by applicable law or agreed to in writing, software
 * distributed under the License is distributed on an "AS IS" BASIS, WITHOUT
 * WARRANTIES OR CONDITIONS OF ANY KIND, either express or implied. See the
 * License for the specific language governing permissions and limitations under
 * the License.
 */

@import '../../styles/variables.less';
@import '../../../bower_components/bootstrap/less/mixins.less';
@import '../../styles/themes/cdap/mixins.less';

<<<<<<< HEAD
body.theme-cdap {
  &.state-hydrator-create-studio {
    div.side-panel.top {
      div.btn {
        width: 25%;
=======
body.theme-cdap.state-hydrator {
  div.side-panel.top {
    background-color: white;
    border-bottom: 1px solid @table-border-color;
    position: fixed;
    top: 60px;
    right: 0;
    left: 0;
    z-index: 1032;
    height: 60px;
    .box-shadow(0 7px 7px fade(black, 10%), 0 19px 59px fade(black, 25%););

    div.btn {
      .cask-btn(@border: 0, @border-radius: 0, @color: #666, @padding: 0);
      border-right: 1px solid transparent;
      border-bottom: 1px solid transparent;
      border-left: 1px solid #eee;
      font-weight: 500;
      height: 60px;
      line-height: 59px;
      width: 80px;
      .transition(all 0.2s ease);
      &:hover, &:focus {
        background-color: #ebebeb;
        border-left: 1px solid @table-border-color;
      }
      &:active {
        background-color: #828da0;
        color: white;
        .box-shadow(inset 0 0 20px 0 rgba(0, 0, 0, 0.25));
      }
      @media (max-width: @screen-sm-max) {
        font-size: 11px;
        width: 62px;
      }

      &.btn-cdap {
        width: 120px;

      }

      &.btn-status {
        width: 200px;
        cursor: default;
        &:hover, &:focus {
          border-left: 1px solid #eee;
          background-color: white;
        }
        &:active {
          background-color: white;
          color: inherit;
          .box-shadow(none);
        }
        span {
          display: inline-block;
          width: 10px;
          height: 10px;
          margin-right: 5px;
          .border-radius(25px);
          &.status-green { background-color: @brand-success; }
          &.status-red { background-color: @brand-danger; }
        }
      }
      @media (max-width: @screen-xs-max) {
        display: none;
      }
    }

    .hydrator-detail-metadata {
      padding: 5px 15px 0;
      @media (max-width: @screen-sm-max) {
        max-width: 400px;
      }

      h1 {
        display: inline-block;
        font-size: 20px;
        font-weight: 500;
        margin-top: 0;
        margin-right: 10px;
        margin-bottom: 5px;
>>>>>>> 039392a1
      }
      div.hydrator-metadata {
        background-color: transparent;
        height: 60px;
        padding: 10px 5px;
        position: relative;
        z-index: 1021;
        .box-shadow(none);
        .transition(all 0.2s ease);
        @media (min-width: @screen-lg-min) {
          max-width: 650px;
        }
        &:hover, &:focus {
          cursor: pointer;
        }
        div.pipeline-type {
          padding-left: 10px;
        }
        div.pipeline-name {
          margin-left: 10px;
          position: relative;
          &:after {
            position: absolute;
            font-family: FontAwesome;
            top: 0;
            right: 5px;
            content: "\f040";
            .opacity(0);
            .transition(opacity 0.2s ease);
          }
          &:hover, &:focus {
            &:after {
              .opacity(1);
            }
          }
        }
        input, textarea {
          background-color: transparent;
          cursor: pointer;
          display: inline-block;
          padding: 0;
          border: 0;
          text-overflow: ellipsis;
          white-space: nowrap;
          overflow: hidden;
          width: 100%;
          max-width: 100%;
          .border-radius(0);
          &:focus {
            outline: 0;
          }
        }
        input {
          font-size: 16px;
          .placeholder-color(@color: gray);
        }
        textarea {
          min-height: 0;
          font-size: 12px;
          font-weight: 400;
          resize: none;
          margin-bottom: 0;
          .placeholder-color(@color: gray);
        }
        button {
          font-weight: 500;
          text-decoration: none;
          &.btn {
            width: 0;
            height: 0;
            .opacity(0);
            visibility: hidden;
            .transition(all 0.5s ease);
          }
        }
        &.expanded {
          background-color: white;
          height: 185px;
          cursor: auto;
          @box-shadow: 0 7px 7px fade(black, 10%), 0 19px 59px fade(black, 20%);
          .box-shadow(@box-shadow);
          div.pipeline-name {
            width: 85%;
            &:after {
              content: none;
            }
          }
          input, textarea {
            border: 1px solid @table-border-color;
            font-size: 12px;
            padding: 10px 12px;
            white-space: initial;
            text-overflow: initial;
            overflow: initial;
            .border-radius(6px);
            &:hover, &:focus {
              cursor: auto;
            }
          }
          input {
            height: 40px;
            cursor: default;
          }
          textarea {
            margin-top: 10px;
            min-height: 65px;
            resize: none;
            cursor: default;
          }
          div.btn-group {
            margin: 10px 0;
            padding-right: 10px;
            .btn {
              display: inline-block;
              width: auto;
              height: 32px;
              padding: 0 10px;
              .border-radius(4px);
              .opacity(1);
              .transition(all 0.2s ease);
              visibility: visible;
              &:first-child {
                background-color: @body-bg;
                &:hover, &:focus {
                  background-color: darken(@body-bg, 10%)
                }
              }
              &:last-child {
                margin-left: 5px;
              }
            }
          }
        }
      }
    }
  }
  &.state-hydrator-detail {
    div.side-panel.top {
      div.tbl {
        display: table;
        height: 60px;
        width: 100%;
      }
      div.tbl-cell {
        display: table-cell;
        border-left: 1px solid @table-border-color;
        padding: 0 10px;
        vertical-align: middle;
        text-align: left;
        &:first-child, &:last-child {
          border-left: 0;
        }
        &:first-child {
          width: 24%;
        }
        &:nth-child(2) {
          width: 20%;
        }
        &:nth-child(3) {
          width: 14%;
        }
        &:nth-child(4) {
          width: 21%;
        }
        &:last-child {
          padding-right: 0;
          width: 21%;
        }
      }
      .hydrator-detail-metadata {
        width: 75%;
        div.pipeline-type {
          text-decoration: none;
          padding: 0 10px 0 5px;
          span {
          }
        }
        div.pipeline-name {
          text-align: left;
          width: 83%;
          padding-top: 3px;
        }
        h1, p {
          white-space: nowrap;
          overflow: hidden;
          text-overflow: ellipsis;
          max-width: 100%;
        }
        h1 {
          font-size: 16px;
          font-weight: 500;
          margin-top: 0;
          margin-bottom: 0;
        }
        p {
          color: #666;
          font-size: 12px;
          font-weight: 400;
          margin: 0;
        }
      }
      div.app-status {
        width: 25%;
        .metric-value {
          font-size: 20px;
          line-height: 20px;
          padding-bottom: 2px;
        }
        &.status-green span {
          color: @brand-success;
        }
        &.status-red span {
          color: @brand-danger;
        }
        span {
          line-height: inherit;
        }
      }
      div.last-run {
        div.metric {
          &:first-child {
            padding-right: 5px;
            width: 62%;
          }
          &:last-child {
            width: 38%;
          }
        }
      }
      div.all-runs {
        div.metric {
          &:first-child {
            padding-right: 5px;
            width: 60%;
          }
          &:last-child {
            width: 40%;
          }
        }
      }
      strong {
        display: block;
        margin-bottom: 2px;
      }
      span {
        display: block;
      }
      span.metric-value {
        color: #636363;
        font-size: 13px;
        font-weight: 500;
        line-height: 1;
        small {
          font-size: 10px;
          font-weight: 400;
        }
      }
      span.metric-label {
        font-size: 10px;
        color: rgba(0, 0, 0, 0.4);
        font-weight: 600;
      }
      div.action-buttons {
        > div {
          width: 20%;
        }
        div.btn {
          width: 100%;
        }
      }
    }
  }
  &.state-hydrator {
    div.side-panel.top {
      background-color: white;
      border-bottom: 1px solid @table-border-color;
      position: fixed;
      top: 60px;
      right: 0;
      left: 0;
      z-index: 1028;
      height: 60px;
      .box-shadow(0 7px 7px fade(black, 10%), 0 19px 59px fade(black, 25%););
      div.pipeline-type {
        color: #397cf1;
        float: left;
        text-decoration: none;
        span {
          display: inline-block;
          line-height: 40px;
          font-size: 1.8em;
          @media (min-width: @screen-sm-min) {
            font-size: 26px;
          }
        }
      }

      div.action-buttons {
        width: 100%;
      }
      div.btn {
        .cask-btn(@border: 0, @border-radius: 0, @color: #666, @padding: 0);
        border-right: 1px solid transparent;
        border-bottom: 1px solid transparent;
        border-left: 1px solid #eee;
        height: 60px;
        padding: 0;
        .transition(all 0.2s ease);
        span {
          line-height: 60px;
        }
        &:hover, &:focus {
          background-color: #ebebeb;
          border-right: 1px solid @table-border-color;
          border-left: 1px solid @table-border-color;
        }
        &:active {
          background-color: #828da0;
          color: white;
          .box-shadow(inset 0 0 20px 0 rgba(0, 0, 0, 0.25));
        }
        + .btn {
          margin-left: 0;
        }
        @media (max-width: @screen-xs-max) {
          display: none;
        }
      }

      .nopadding {
        padding: 0;
      }
      .nomargin {
        margin: 0;
      }
    }
  }

}<|MERGE_RESOLUTION|>--- conflicted
+++ resolved
@@ -18,95 +18,11 @@
 @import '../../../bower_components/bootstrap/less/mixins.less';
 @import '../../styles/themes/cdap/mixins.less';
 
-<<<<<<< HEAD
 body.theme-cdap {
   &.state-hydrator-create-studio {
     div.side-panel.top {
       div.btn {
         width: 25%;
-=======
-body.theme-cdap.state-hydrator {
-  div.side-panel.top {
-    background-color: white;
-    border-bottom: 1px solid @table-border-color;
-    position: fixed;
-    top: 60px;
-    right: 0;
-    left: 0;
-    z-index: 1032;
-    height: 60px;
-    .box-shadow(0 7px 7px fade(black, 10%), 0 19px 59px fade(black, 25%););
-
-    div.btn {
-      .cask-btn(@border: 0, @border-radius: 0, @color: #666, @padding: 0);
-      border-right: 1px solid transparent;
-      border-bottom: 1px solid transparent;
-      border-left: 1px solid #eee;
-      font-weight: 500;
-      height: 60px;
-      line-height: 59px;
-      width: 80px;
-      .transition(all 0.2s ease);
-      &:hover, &:focus {
-        background-color: #ebebeb;
-        border-left: 1px solid @table-border-color;
-      }
-      &:active {
-        background-color: #828da0;
-        color: white;
-        .box-shadow(inset 0 0 20px 0 rgba(0, 0, 0, 0.25));
-      }
-      @media (max-width: @screen-sm-max) {
-        font-size: 11px;
-        width: 62px;
-      }
-
-      &.btn-cdap {
-        width: 120px;
-
-      }
-
-      &.btn-status {
-        width: 200px;
-        cursor: default;
-        &:hover, &:focus {
-          border-left: 1px solid #eee;
-          background-color: white;
-        }
-        &:active {
-          background-color: white;
-          color: inherit;
-          .box-shadow(none);
-        }
-        span {
-          display: inline-block;
-          width: 10px;
-          height: 10px;
-          margin-right: 5px;
-          .border-radius(25px);
-          &.status-green { background-color: @brand-success; }
-          &.status-red { background-color: @brand-danger; }
-        }
-      }
-      @media (max-width: @screen-xs-max) {
-        display: none;
-      }
-    }
-
-    .hydrator-detail-metadata {
-      padding: 5px 15px 0;
-      @media (max-width: @screen-sm-max) {
-        max-width: 400px;
-      }
-
-      h1 {
-        display: inline-block;
-        font-size: 20px;
-        font-weight: 500;
-        margin-top: 0;
-        margin-right: 10px;
-        margin-bottom: 5px;
->>>>>>> 039392a1
       }
       div.hydrator-metadata {
         background-color: transparent;
@@ -263,13 +179,16 @@
           width: 24%;
         }
         &:nth-child(2) {
+          width: 6%;
+        }
+        &:nth-child(3) {
           width: 20%;
         }
-        &:nth-child(3) {
+        &:nth-child(4) {
+          width: 15%;
+        }
+        &:nth-child(5) {
           width: 14%;
-        }
-        &:nth-child(4) {
-          width: 21%;
         }
         &:last-child {
           padding-right: 0;
@@ -277,7 +196,6 @@
         }
       }
       .hydrator-detail-metadata {
-        width: 75%;
         div.pipeline-type {
           text-decoration: none;
           padding: 0 10px 0 5px;
@@ -286,8 +204,7 @@
         }
         div.pipeline-name {
           text-align: left;
-          width: 83%;
-          padding-top: 3px;
+          padding-top: 4px;
         }
         h1, p {
           white-space: nowrap;
@@ -309,7 +226,6 @@
         }
       }
       div.app-status {
-        width: 25%;
         .metric-value {
           font-size: 20px;
           line-height: 20px;
@@ -387,7 +303,7 @@
       top: 60px;
       right: 0;
       left: 0;
-      z-index: 1028;
+      z-index: 1032;
       height: 60px;
       .box-shadow(0 7px 7px fade(black, 10%), 0 19px 59px fade(black, 25%););
       div.pipeline-type {
@@ -411,7 +327,7 @@
         .cask-btn(@border: 0, @border-radius: 0, @color: #666, @padding: 0);
         border-right: 1px solid transparent;
         border-bottom: 1px solid transparent;
-        border-left: 1px solid #eee;
+        border-left: 1px solid @table-border-color;
         height: 60px;
         padding: 0;
         .transition(all 0.2s ease);
@@ -420,11 +336,13 @@
         }
         &:hover, &:focus {
           background-color: #ebebeb;
-          border-right: 1px solid @table-border-color;
+          border-right: 1px solid #ebebeb;
           border-left: 1px solid @table-border-color;
         }
         &:active {
           background-color: #828da0;
+          border-right: #828da0;
+          border-bottom: 1px solid #828da0;
           color: white;
           .box-shadow(inset 0 0 20px 0 rgba(0, 0, 0, 0.25));
         }
@@ -435,7 +353,20 @@
           display: none;
         }
       }
-
+      .tooltip {
+        &.top {
+          top: -25px!important;
+          .tooltip-arrow {
+            border-top: 5px solid darken(#666, 10%);
+          }
+        }
+      }
+      .tooltip-inner {
+        background-color: darken(#666, 10%);
+        border: 1px solid darken(#666, 10%);
+        padding-right: 10px;
+        padding-left: 10px
+      }
       .nopadding {
         padding: 0;
       }
