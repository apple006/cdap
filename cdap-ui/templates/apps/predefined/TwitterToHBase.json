--- conflicted
+++ resolved
@@ -1,34 +1,8 @@
 {
-<<<<<<< HEAD
-  "artifact": {
-    "name": "cdap-etl-realtime",
-    "scope": "SYSTEM",
-    "version": "3.5.0-SNAPSHOT"
-  },
-  "config": {
-    "source": {
-      "name": "Twitter-149b9ce8-10f8-488a-8a16-a34e09367527",
-      "plugin": {
-        "name": "Twitter",
-        "label": "Twitter Stream",
-        "properties": {
-          "AccessToken": "",
-          "AccessTokenSecret": "",
-          "ConsumerSecret": "",
-          "ConsumerKey": ""
-        },
-        "artifact": {
-          "name": "core-plugins",
-          "scope": "SYSTEM",
-          "version": "1.3.0-SNAPSHOT"
-        }
-      }
-=======
     "artifact": {
         "name": "cdap-etl-realtime",
         "scope": "SYSTEM",
-        "version": "3.4.0-SNAPSHOT"
->>>>>>> 5d529ace
+        "version": "3.5.0-SNAPSHOT"
     },
     "description": "Ingest real-time Twitter Stream into an HBase table",
     "name": "TwitterToHBase",
