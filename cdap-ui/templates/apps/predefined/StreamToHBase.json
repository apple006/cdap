{
    "artifact": {
        "name": "cdap-etl-batch",
        "scope": "SYSTEM",
<<<<<<< HEAD
        "version": "4.0.0-SNAPSHOT"
=======
        "version": "3.6.0"
>>>>>>> 3866fee6
    },
    "description": "Periodically ingest from a stream into an HBase table",
    "name": "StreamToHBase",
    "config": {
        "connections": [
            {
                "from": "Stream",
                "to": "Table"
            }
        ],
        "comments": [],
        "postActions": [],
        "stages": [
            {
                "name": "Stream",
                "plugin": {
                    "name": "Stream",
                    "type": "batchsource",
                    "label": "Stream",
                    "artifact": {
                        "name": "core-plugins",
                        "scope": "SYSTEM",
                        "version": "1.4.1"
                    },
                    "properties": {
                        "schema": "{\"type\":\"record\",\"name\":\"etlSchemaBody\",\"fields\":[{\"name\":\"fname\",\"type\":\"string\"},{\"name\":\"lname\",\"type\":\"string\"},{\"name\":\"address\",\"type\":\"string\"},{\"name\":\"city\",\"type\":\"string\"},{\"name\":\"state\",\"type\":\"string\"},{\"name\":\"country\",\"type\":\"string\"},{\"name\":\"zipcode\",\"type\":\"int\"}]}",
                        "duration": "1h",
                        "name": "contacts",
                        "format": "csv"
                    }
                },
                "outputSchema": "{\"type\":\"record\",\"name\":\"etlSchemaBody\",\"fields\":[{\"name\":\"fname\",\"type\":\"string\"},{\"name\":\"lname\",\"type\":\"string\"},{\"name\":\"address\",\"type\":\"string\"},{\"name\":\"city\",\"type\":\"string\"},{\"name\":\"state\",\"type\":\"string\"},{\"name\":\"country\",\"type\":\"string\"},{\"name\":\"zipcode\",\"type\":\"int\"}]}"
            },
            {
                "name": "Table",
                "plugin": {
                    "name": "Table",
                    "type": "batchsink",
                    "label": "Table",
                    "artifact": {
                        "name": "core-plugins",
                        "scope": "SYSTEM",
                        "version": "1.4.1"
                    },
                    "properties": {
                        "schema": "{\"type\":\"record\",\"name\":\"etlSchemaBody\",\"fields\":[{\"name\":\"fname\",\"type\":\"string\"},{\"name\":\"lname\",\"type\":\"string\"},{\"name\":\"address\",\"type\":\"string\"},{\"name\":\"city\",\"type\":\"string\"},{\"name\":\"state\",\"type\":\"string\"},{\"name\":\"country\",\"type\":\"string\"},{\"name\":\"zipcode\",\"type\":\"int\"}]}",
                        "name": "contacts_hbase",
                        "schema.row.field": "fname"
                    }
                },
                "outputSchema": "{\"type\":\"record\",\"name\":\"etlSchemaBody\",\"fields\":[{\"name\":\"fname\",\"type\":\"string\"},{\"name\":\"lname\",\"type\":\"string\"},{\"name\":\"address\",\"type\":\"string\"},{\"name\":\"city\",\"type\":\"string\"},{\"name\":\"state\",\"type\":\"string\"},{\"name\":\"country\",\"type\":\"string\"},{\"name\":\"zipcode\",\"type\":\"int\"}]}"
            }
        ],
        "schedule": "0 * * * *",
        "engine": "mapreduce"
    }
}<|MERGE_RESOLUTION|>--- conflicted
+++ resolved
@@ -2,11 +2,7 @@
     "artifact": {
         "name": "cdap-etl-batch",
         "scope": "SYSTEM",
-<<<<<<< HEAD
         "version": "4.0.0-SNAPSHOT"
-=======
-        "version": "3.6.0"
->>>>>>> 3866fee6
     },
     "description": "Periodically ingest from a stream into an HBase table",
     "name": "StreamToHBase",
