--- conflicted
+++ resolved
@@ -108,17 +108,11 @@
   @Override
   protected BufferingTable getTable(String name, ConflictDetection conflictLevel) throws Exception {
     // ttl=-1 means "keep data forever"
-<<<<<<< HEAD
     DatasetSpecification spec = DatasetSpecification.builder(name, "foo")
       .property(Table.PROPERTY_READLESS_INCREMENT, "true")
       .property("conflict.level", conflictLevel.name())
       .build();
-    return new HBaseTable(spec, testHBase.getConfiguration());
-=======
-    return
-      new HBaseTable(name, ConflictDetection.valueOf(conflictLevel.name()), testHBase.getConfiguration(),
-                     hBaseTableUtil, true);
->>>>>>> 4696e361
+    return new HBaseTable(spec, testHBase.getConfiguration(), hBaseTableUtil);
   }
 
   @Override
@@ -137,17 +131,12 @@
     String noTtlTable = DS_NAMESPACE.namespace(NAMESPACE_ID, "nottl");
     DatasetProperties props = DatasetProperties.builder().add(Table.PROPERTY_TTL, String.valueOf(ttl)).build();
     getTableAdmin(ttlTable, props).create();
-<<<<<<< HEAD
 
     DatasetSpecification ttlTableSpec = DatasetSpecification.builder(ttlTable, HBaseTable.class.getName())
       .properties(props.getProperties())
       .build();
 
-    HBaseTable table = new HBaseTable(ttlTableSpec, testHBase.getConfiguration());
-=======
-    HBaseTable table = new HBaseTable(ttlTable, ConflictDetection.ROW, testHBase.getConfiguration(),
-                                      hBaseTableUtil, false);
->>>>>>> 4696e361
+    HBaseTable table = new HBaseTable(ttlTableSpec, testHBase.getConfiguration(), hBaseTableUtil);
 
     DetachedTxSystemClient txSystemClient = new DetachedTxSystemClient();
     Transaction tx = txSystemClient.startShort();
@@ -176,16 +165,11 @@
     DatasetProperties props2 = DatasetProperties.builder()
       .add(Table.PROPERTY_TTL, String.valueOf(Tables.NO_TTL)).build();
     getTableAdmin(noTtlTable, props2).create();
-<<<<<<< HEAD
 
     DatasetSpecification noTtlTableSpec = DatasetSpecification.builder(noTtlTable, HBaseTable.class.getName())
       .properties(props2.getProperties())
       .build();
-    HBaseTable table2 = new HBaseTable(noTtlTableSpec, testHBase.getConfiguration());
-=======
-    HBaseTable table2 = new HBaseTable(noTtlTable, ConflictDetection.ROW, testHBase.getConfiguration(),
-                                       hBaseTableUtil, false);
->>>>>>> 4696e361
+    HBaseTable table2 = new HBaseTable(noTtlTableSpec, testHBase.getConfiguration(), hBaseTableUtil);
 
     tx = txSystemClient.startShort();
     table2.startTx(tx);
@@ -309,7 +293,7 @@
     DatasetAdmin admin = new HBaseTableAdmin(spec, testHBase.getConfiguration(), hBaseTableUtil,
                                              CConfiguration.create(), new LocalLocationFactory(tmpFolder.newFolder()));
     admin.create();
-    final HBaseTable table = new HBaseTable(spec, testHBase.getConfiguration());
+    final HBaseTable table = new HBaseTable(spec, testHBase.getConfiguration(), hBaseTableUtil);
 
     TransactionSystemClient txClient = new DetachedTxSystemClient();
     TransactionExecutor executor = new DefaultTransactionExecutor(txClient, table);
@@ -320,7 +304,7 @@
       }
     });
 
-    final HBaseTable table2 = new HBaseTable(spec, testHBase.getConfiguration());
+    final HBaseTable table2 = new HBaseTable(spec, testHBase.getConfiguration(), hBaseTableUtil);
     executor = new DefaultTransactionExecutor(txClient, table2);
     executor.execute(new TransactionExecutor.Subroutine() {
       @Override
