--- conflicted
+++ resolved
@@ -24,15 +24,11 @@
 import co.cask.cdap.api.mapreduce.MapReduceContext;
 import co.cask.cdap.api.workflow.AbstractWorkflow;
 import co.cask.cdap.api.workflow.AbstractWorkflowAction;
-<<<<<<< HEAD
 import co.cask.cdap.api.workflow.WorkflowActionSpecification;
-=======
 import co.cask.cdap.api.workflow.Value;
->>>>>>> cdeaa3ea
 import co.cask.cdap.api.workflow.WorkflowContext;
 import co.cask.cdap.api.workflow.WorkflowToken;
 import co.cask.cdap.internal.app.runtime.batch.WordCount;
-import com.google.common.base.Preconditions;
 import com.google.common.base.Throwables;
 import org.apache.hadoop.mapreduce.Job;
 import org.slf4j.Logger;
@@ -71,18 +67,11 @@
 
     @Override
     public void configure() {
-<<<<<<< HEAD
-        setName(NAME);
-        setDescription("SampleWorkflow description");
-        addAction(new DummyAction(firstActionName));
-        addAction(new DummyAction(secondActionName));
-=======
       setName(NAME);
       setDescription("SampleWorkflow description");
-      addAction(new DummyAction());
-      addAction(new DummyAction());
+      addAction(new DummyAction(firstActionName));
+      addAction(new DummyAction(secondActionName));
       addMapReduce(WordCountMapReduce.class.getSimpleName());
->>>>>>> cdeaa3ea
     }
   }
 
