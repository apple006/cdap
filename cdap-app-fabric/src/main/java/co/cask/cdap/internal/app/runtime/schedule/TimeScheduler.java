/*
 * Copyright © 2015 Cask Data, Inc.
 *
 * Licensed under the Apache License, Version 2.0 (the "License"); you may not
 * use this file except in compliance with the License. You may obtain a copy of
 * the License at
 *
 * http://www.apache.org/licenses/LICENSE-2.0
 *
 * Unless required by applicable law or agreed to in writing, software
 * distributed under the License is distributed on an "AS IS" BASIS, WITHOUT
 * WARRANTIES OR CONDITIONS OF ANY KIND, either express or implied. See the
 * License for the specific language governing permissions and limitations under
 * the License.
 */

package co.cask.cdap.internal.app.runtime.schedule;

import co.cask.cdap.api.schedule.SchedulableProgramType;
import co.cask.cdap.api.schedule.Schedule;
import co.cask.cdap.app.runtime.ProgramRuntimeService;
import co.cask.cdap.app.store.Store;
import co.cask.cdap.app.store.StoreFactory;
import co.cask.cdap.common.exception.NotFoundException;
import co.cask.cdap.config.PreferencesStore;
import co.cask.cdap.internal.schedule.TimeSchedule;
import co.cask.cdap.proto.Id;
import com.google.common.base.Preconditions;
import com.google.common.base.Supplier;
import com.google.common.collect.ImmutableList;
import com.google.common.collect.Lists;
import org.quartz.CronScheduleBuilder;
import org.quartz.Job;
import org.quartz.JobBuilder;
import org.quartz.JobDetail;
import org.quartz.JobKey;
import org.quartz.Trigger;
import org.quartz.TriggerBuilder;
import org.quartz.TriggerKey;
import org.quartz.spi.JobFactory;
import org.quartz.spi.TriggerFiredBundle;
import org.slf4j.Logger;
import org.slf4j.LoggerFactory;

import java.util.List;

/**
 * Class that wraps Quartz scheduler. Needed to delegate start stop operations to classes that extend
 * DefaultSchedulerService.
 */
final class TimeScheduler implements Scheduler {
  private static final Logger LOG = LoggerFactory.getLogger(TimeScheduler.class);

  private org.quartz.Scheduler scheduler;
  private final StoreFactory storeFactory;
  private final Supplier<org.quartz.Scheduler> schedulerSupplier;
  private final ProgramRuntimeService programRuntimeService;
  private final PreferencesStore preferencesStore;

  TimeScheduler(Supplier<org.quartz.Scheduler> schedulerSupplier, StoreFactory storeFactory,
                ProgramRuntimeService programRuntimeService, PreferencesStore preferencesStore) {
    this.schedulerSupplier = schedulerSupplier;
    this.storeFactory = storeFactory;
    this.programRuntimeService = programRuntimeService;
    this.scheduler = null;
    this.preferencesStore = preferencesStore;
  }

  void start() throws SchedulerException {
    try {
      scheduler = schedulerSupplier.get();
      scheduler.setJobFactory(createJobFactory(storeFactory.create()));
      scheduler.start();
    } catch (org.quartz.SchedulerException e) {
      throw new SchedulerException(e);
    }
  }

  void stop() throws SchedulerException {
    try {
      if (scheduler != null) {
        scheduler.shutdown();
      }
    } catch (org.quartz.SchedulerException e) {
      throw new SchedulerException(e);
    }
  }

  @Override
  public void schedule(Id.Program programId, SchedulableProgramType programType, Schedule schedule)
    throws SchedulerException {
    schedule(programId, programType, ImmutableList.of(schedule));
  }

  @Override
  public void schedule(Id.Program programId, SchedulableProgramType programType, Iterable<Schedule> schedules)
    throws SchedulerException {
    checkInitialized();
    Preconditions.checkNotNull(schedules);

    String jobKey = jobKeyFor(programId, programType).getName();
    JobDetail job = JobBuilder.newJob(DefaultSchedulerService.ScheduledJob.class)
      .withIdentity(jobKey)
      .storeDurably(true)
      .build();
    try {
      scheduler.addJob(job, true);
    } catch (org.quartz.SchedulerException e) {
      throw new SchedulerException(e);
    }
    for (Schedule schedule : schedules) {
      Preconditions.checkArgument(schedule instanceof TimeSchedule);
      TimeSchedule timeSchedule = (TimeSchedule) schedule;
      String scheduleName = timeSchedule.getName();
      String cronEntry = timeSchedule.getCronEntry();
      String triggerKey = AbstractSchedulerService.scheduleIdFor(programId, programType, scheduleName);

      LOG.debug("Scheduling job {} with cron {}", scheduleName, cronEntry);

      Trigger trigger = TriggerBuilder.newTrigger()
        .withIdentity(triggerKey)
        .forJob(job)
        .withSchedule(CronScheduleBuilder.cronSchedule(getQuartzCronExpression(cronEntry)))
        .build();
      try {
        scheduler.scheduleJob(trigger);
      } catch (org.quartz.SchedulerException e) {
        throw new SchedulerException(e);
      }
    }
  }

  @Override
  public List<ScheduledRuntime> nextScheduledRuntime(Id.Program program, SchedulableProgramType programType)
    throws SchedulerException {
    checkInitialized();

    List<ScheduledRuntime> scheduledRuntimes = Lists.newArrayList();
    try {
      for (Trigger trigger : scheduler.getTriggersOfJob(jobKeyFor(program, programType))) {
        ScheduledRuntime runtime = new ScheduledRuntime(trigger.getKey().toString(),
                                                        trigger.getNextFireTime().getTime());
        scheduledRuntimes.add(runtime);
      }
    } catch (org.quartz.SchedulerException e) {
      throw new SchedulerException(e);
    }
    return scheduledRuntimes;
  }

  @Override
  public List<String> getScheduleIds(Id.Program program, SchedulableProgramType programType)
    throws SchedulerException {
    checkInitialized();

    List<String> scheduleIds = Lists.newArrayList();
    try {
      for (Trigger trigger : scheduler.getTriggersOfJob(jobKeyFor(program, programType))) {
        scheduleIds.add(trigger.getKey().getName());
      }
    }   catch (org.quartz.SchedulerException e) {
      throw new SchedulerException(e);
    }
    return scheduleIds;
  }


  @Override
  public void suspendSchedule(Id.Program program, SchedulableProgramType programType, String scheduleName)
    throws NotFoundException, SchedulerException {
    checkInitialized();
    try {
      scheduler.pauseTrigger(new TriggerKey(AbstractSchedulerService.scheduleIdFor(program, programType,
                                                                                   scheduleName)));
    } catch (org.quartz.SchedulerException e) {
      throw new SchedulerException(e);
    }
  }

  @Override
  public void resumeSchedule(Id.Program program, SchedulableProgramType programType, String scheduleName)
    throws NotFoundException, SchedulerException {
    checkInitialized();
    try {
      scheduler.resumeTrigger(new TriggerKey(AbstractSchedulerService.scheduleIdFor(program, programType,
                                                                                    scheduleName)));
    } catch (org.quartz.SchedulerException e) {
      throw new SchedulerException(e);
    }
  }

  @Override
  public void updateSchedule(Id.Program program, SchedulableProgramType programType, Schedule schedule)
    throws NotFoundException, SchedulerException {
    // TODO modify the update flow [CDAP-1618]
    deleteSchedule(program, programType, schedule.getName());
    schedule(program, programType, schedule);
  }

  @Override
  public void deleteSchedule(Id.Program program, SchedulableProgramType programType, String scheduleName)
    throws NotFoundException, SchedulerException {
    checkInitialized();
    try {
<<<<<<< HEAD
      Id.Schedule schedule = Id.Schedule.from(program, programType, scheduleName);
      Trigger trigger = scheduler.getTrigger(new TriggerKey(getScheduleId(program, programType, scheduleName)));
=======
      Trigger trigger = scheduler.getTrigger(
        new TriggerKey(AbstractSchedulerService.scheduleIdFor(program, programType, scheduleName)));
>>>>>>> 073547b8
      if (trigger == null) {
        throw new ScheduleNotFoundException(schedule);
      }

      scheduler.unscheduleJob(trigger.getKey());

      JobKey jobKey = trigger.getJobKey();
      if (scheduler.getTriggersOfJob(jobKey).isEmpty()) {
        scheduler.deleteJob(jobKey);
      }
    } catch (org.quartz.SchedulerException e) {
      throw new SchedulerException(e);
    }
  }

  @Override
  public void deleteSchedules(Id.Program program, SchedulableProgramType programType)
    throws SchedulerException {
    checkInitialized();
    try {
      scheduler.deleteJob(jobKeyFor(program, programType));
    } catch (org.quartz.SchedulerException e) {
      throw new SchedulerException(e);
    }
  }

  @Override
  public ScheduleState scheduleState(Id.Program program, SchedulableProgramType programType, String scheduleName)
    throws SchedulerException {
    checkInitialized();
    try {
      Trigger.TriggerState state = scheduler.getTriggerState(
        new TriggerKey(AbstractSchedulerService.scheduleIdFor(program, programType, scheduleName)));
      // Map trigger state to schedule state.
      // This method is only interested in returning if the scheduler is
      // Paused, Scheduled or NotFound.
      switch (state) {
        case NONE:
          return ScheduleState.NOT_FOUND;
        case PAUSED:
          return ScheduleState.SUSPENDED;
        default:
          return ScheduleState.SCHEDULED;
      }
    } catch (org.quartz.SchedulerException e) {
      throw new SchedulerException(e);
    }
  }

  private void checkInitialized() {
    Preconditions.checkNotNull(scheduler, "Scheduler not yet initialized");
  }

  private static JobKey jobKeyFor(Id.Program program, SchedulableProgramType programType) {
    return new JobKey(AbstractSchedulerService.programIdFor(program, programType));
  }

  //Helper function to adapt cron entry to a cronExpression that is usable by quartz.
  //1. Quartz doesn't support wild-carding of both day-of-the-week and day-of-the-month
  //2. Quartz resolution is in seconds which cron entry doesn't support.
  private String getQuartzCronExpression(String cronEntry) {
    // Checks if the cronEntry is quartz cron Expression or unix like cronEntry format.
    // CronExpression will directly be used for tests.
    String parts [] = cronEntry.split(" ");
    Preconditions.checkArgument(parts.length >= 5 , "Invalid cron entry format");
    if (parts.length == 5) {
      //cron entry format
      StringBuilder cronStringBuilder = new StringBuilder("0 " + cronEntry);
      if (cronStringBuilder.charAt(cronStringBuilder.length() - 1) == '*') {
        cronStringBuilder.setCharAt(cronStringBuilder.length() - 1, '?');
      }
      return cronStringBuilder.toString();
    } else {
      //Use the given cronExpression
      return cronEntry;
    }
  }

  private JobFactory createJobFactory(final Store store) {
    return new JobFactory() {
      @Override
      public Job newJob(TriggerFiredBundle bundle, org.quartz.Scheduler scheduler)
        throws org.quartz.SchedulerException {
        Class<? extends Job> jobClass = bundle.getJobDetail().getJobClass();

        if (DefaultSchedulerService.ScheduledJob.class.isAssignableFrom(jobClass)) {
          return new DefaultSchedulerService.ScheduledJob(store, programRuntimeService, preferencesStore);
        } else {
          try {
            return jobClass.newInstance();
          } catch (Exception e) {
            throw new org.quartz.SchedulerException("Failed to create instance of " + jobClass, e);
          }
        }
      }
    };
  }
}<|MERGE_RESOLUTION|>--- conflicted
+++ resolved
@@ -202,13 +202,9 @@
     throws NotFoundException, SchedulerException {
     checkInitialized();
     try {
-<<<<<<< HEAD
       Id.Schedule schedule = Id.Schedule.from(program, programType, scheduleName);
-      Trigger trigger = scheduler.getTrigger(new TriggerKey(getScheduleId(program, programType, scheduleName)));
-=======
       Trigger trigger = scheduler.getTrigger(
         new TriggerKey(AbstractSchedulerService.scheduleIdFor(program, programType, scheduleName)));
->>>>>>> 073547b8
       if (trigger == null) {
         throw new ScheduleNotFoundException(schedule);
       }
