--- conflicted
+++ resolved
@@ -23,11 +23,8 @@
 import co.cask.cdap.internal.app.services.ProgramLifecycleService;
 import co.cask.cdap.internal.app.services.PropertiesResolver;
 import co.cask.cdap.proto.ProgramType;
-<<<<<<< HEAD
 import co.cask.cdap.proto.id.ApplicationId;
 import co.cask.cdap.proto.id.Ids;
-=======
->>>>>>> c287db0e
 import co.cask.cdap.proto.id.ProgramId;
 import com.google.common.base.Preconditions;
 import com.google.common.collect.ImmutableMap;
@@ -75,16 +72,10 @@
 
       String namespaceId = parts[0];
       String applicationId = parts[1];
-<<<<<<< HEAD
       String appVersion = parts[2];
       ProgramType programType = ProgramType.valueOf(parts[3]);
-      String programId = parts[4];
+      String programName = parts[4];
       String scheduleName = parts[5];
-=======
-      ProgramType programType = ProgramType.valueOf(parts[2]);
-      String programName = parts[3];
-      String scheduleName = parts[4];
->>>>>>> c287db0e
 
       LOG.debug("Schedule execute {}", key);
       ImmutableMap.Builder<String, String> builder = ImmutableMap.builder();
@@ -102,12 +93,7 @@
 
       ProgramId programId = new ProgramId(namespaceId, applicationId, programType, programName);
       try {
-<<<<<<< HEAD
-        taskRunner.run(new ApplicationId(namespaceId, applicationId, appVersion).program(programType, programId),
-                       builder.build(), userOverrides).get();
-=======
-        taskRunner.run(programId.toId(), builder.build(), userOverrides).get();
->>>>>>> c287db0e
+        taskRunner.run(programId, builder.build(), userOverrides).get();
       } catch (TaskExecutionException e) {
         throw new JobExecutionException(e.getMessage(), e.getCause(), e.isRefireImmediately());
       } catch (Throwable t) {
