/*
 * Copyright 2012-2013 Continuuity,Inc. All Rights Reserved.
 */
package com.continuuity.metrics.query;

import com.continuuity.common.conf.Constants;
import com.continuuity.common.service.ServerException;
import com.continuuity.common.utils.ImmutablePair;
import com.continuuity.data.operation.OperationContext;
import com.continuuity.data2.OperationException;
import com.continuuity.gateway.auth.Authenticator;
import com.continuuity.gateway.handlers.AuthenticatedHttpHandler;
import com.continuuity.metadata.MetaDataEntry;
import com.continuuity.metadata.MetaDataTable;
import com.google.common.base.Preconditions;
import com.google.common.collect.Sets;
import com.google.gson.Gson;
import com.google.gson.JsonObject;
import org.jboss.netty.handler.codec.http.DefaultHttpRequest;
import org.jboss.netty.handler.codec.http.HttpMethod;
import org.jboss.netty.handler.codec.http.HttpRequest;
import org.jboss.netty.handler.codec.http.HttpVersion;
import org.slf4j.Logger;
import org.slf4j.LoggerFactory;

import java.net.URI;
import java.util.Set;

/**
 * Base metrics handler that can validate metrics path for existence of elements like streams, datasets, and programs.
 */
public abstract class BaseMetricsHandler extends AuthenticatedHttpHandler {
  private static final Logger LOG = LoggerFactory.getLogger(BaseMetricsHandler.class);

  private final MetaDataTable metaDataTable;
  private Set<String> existingServices;


  //TODO: Note: MetadataTable is introduced in the dependency as a temproary solution. REACTOR-12 jira has details
  protected BaseMetricsHandler(Authenticator authenticator, MetaDataTable metaDataTable) {
    super(authenticator);
    this.metaDataTable = metaDataTable;
    getExistingServices();
  }

  protected MetricsRequest parseAndValidate(HttpRequest request, URI requestURI)
    throws MetricsPathException, ServerException {
    ImmutablePair<MetricsRequest, MetricsRequestContext> pair = MetricsRequestParser.parseRequestAndContext(requestURI);
    validatePathElements(request, pair.getSecond());
    return pair.getFirst();
  }

  /**
   * Checks whether the elements (datasets, streams, and programs) in the context exist, throwing
   * a {@link MetricsPathException} with relevant error message if there is an element that does not exist.
   *
   * @param metricsRequestContext context containing elements whose existence we need to check.
   * @throws ServerException
   * @throws MetricsPathException
   */
  protected void validatePathElements(HttpRequest request, MetricsRequestContext metricsRequestContext)
    throws ServerException, MetricsPathException {
    String apiKey = request.getHeader(Constants.Gateway.CONTINUUITY_API_KEY);
    String accountId = getAuthenticatedAccountId(request);
    // check for existance of elements in the path

    if (metricsRequestContext.getPathType() != null) {
      if (metricsRequestContext.getPathType().equals(MetricsRequestParser.PathType.SERVICES)) {
        if (!serviceExists(metricsRequestContext.getTypeId())) {
          throw new MetricsPathException(String.format("Service %s does not exist", metricsRequestContext.getTypeId()));
        }
        return;
      }
    }

    String tagName = metricsRequestContext.getTag();
    if (tagName != null) {
      switch (metricsRequestContext.getTagType()) {
        case STREAM:
          if (!streamExists(accountId, tagName)) {
            throw new MetricsPathException("stream " + tagName + " not found");
          }
          break;
        case DATASET:
          if (!datasetExists(accountId, tagName)) {
            throw new MetricsPathException("dataset " + tagName + " not found");
          }
          break;
      }
    }
    String typeId = metricsRequestContext.getTypeId();
    if (typeId != null) {
      MetricsRequestParser.RequestType requestType = metricsRequestContext.getRequestType();
      String requestId = metricsRequestContext.getRequestId();
      String componentId = metricsRequestContext.getComponentId();

      // if there was a flowlet in the context
      if (componentId != null && requestType == MetricsRequestParser.RequestType.FLOWS) {
        if (!flowletExists(accountId, typeId, requestId, componentId, apiKey)) {
          String msg = String.format("application %s with flow %s and flowlet %s not found.",
                                     typeId, requestId, componentId);
          throw new MetricsPathException(msg);
        }
<<<<<<< HEAD
=======
      } else if (requestType == MetricsRequestParser.RequestType.SERVICES) {
        // todo: mock end-point currently, will add the checks once user services are implemented
        return;
>>>>>>> 1951015e
      } else if (!programExists(requestType, accountId, typeId, requestId, apiKey)) {
        String programMsg = (requestId == null || requestType == null) ? "" :
          " with " + requestType.name().toLowerCase() + " " + requestId;
        String msg = "application " + typeId + programMsg + " not found.";
        throw new MetricsPathException(msg);
      }
    }
  }

  private boolean serviceExists(String serviceName) {
    return existingServices.contains(serviceName);
  }

  /**
   * Check if the given stream exists.
   *
   * @param accountId accountId of the user.
   * @param streamName name of the stream to check for.
   * @return true if the stream exists, false if it does not.
   * @throws ServerException if there was some problem looking up the stream.
   */
  private boolean streamExists(String accountId, String streamName) throws ServerException {
    OperationContext context = new OperationContext(accountId);
    try {
      MetaDataEntry entry = metaDataTable.get(context, accountId, null, "str", streamName);
      return entry !=  null ? true : false;
    } catch (OperationException e) {
      throw new ServerException(e.getMessage(), e.getCause());
    }
  }

  /**
   * Check if the given dataset exists.
   *
   * @param accountId accountId of the user.
   * @param datasetName name of the dataset to check for.
   * @return true if the dataset exists, false if it does not.
   * @throws ServerException if there was some problem looking up the dataset.
   */
  private boolean datasetExists(String accountId, String datasetName) throws ServerException {
    OperationContext context = new OperationContext(accountId);
    try {
      MetaDataEntry entry = metaDataTable.get(context, accountId, null, "ds", datasetName);
      return entry !=  null ? true : false;
    } catch (OperationException e) {
      throw new ServerException(e.getMessage(), e.getCause());
    }
  }

  /**
   * Check if the app, flow, and flowlet exists.
   *
   * @param accountId accountId of the user.
   * @param appId name of the application.
   * @param flowId name of the flow.
   * @param flowletId name of the flowlet.
   * @param apiKey api key required for authentication.
   * @return true if the app, flow, and flowlet exist, false if not.
   * @throws ServerException if there was some problem looking up the flowlet.
   */
  private boolean flowletExists(String accountId, String appId, String flowId, String flowletId, String apiKey)
    throws ServerException {
    boolean exists = false;
    OperationContext context = new OperationContext(accountId);
    try {
      MetaDataEntry entry = metaDataTable.get(context, accountId, null, "app",
                                              appId);
      String appSpecfication = entry.getTextField("spec");
      //TODO: The code below is not pretty. but will go away when REACTOR-12 is fixed.
      JsonObject appSpec = new Gson().fromJson(appSpecfication, JsonObject.class);
      JsonObject allFlows = appSpec.getAsJsonObject("flows");
      if (allFlows != null) {
        JsonObject flow = allFlows.getAsJsonObject(flowId);
        if (flow != null) {
          JsonObject flowlets = flow.getAsJsonObject("flowlets");
          if (flowlets != null && flowlets.get(flowletId) != null) {
            exists = true;
          }
        }
      }
      return exists;
    } catch (OperationException e) {
      throw new ServerException(e.getMessage(), e.getCause());
    }
  }

  /**
   * Check if the given type of program exists.
   *
   * @param type type of program, expected to be a flow, mapreduce or procedure.  If null, existence of just the
   *             application will be checked.
   * @param accountId accountId of the user.
   * @param appId name of the application.
   * @param programId name of the program.  If null, existence of just the application will be checked.
   * @param apiKey api key required for authentication.
   * @return true if the program exists, false if not.
   * @throws ServerException
   */
  private boolean programExists(MetricsRequestParser.RequestType type, String accountId,
                                String appId, String programId, String apiKey)
    throws ServerException {
    Preconditions.checkNotNull(appId, "must specify an app name to check existence for");
    OperationContext context = new OperationContext(accountId);
    boolean exists = false;
    try {
      MetaDataEntry entry = metaDataTable.get(context, accountId, null, "app", appId);
      if (entry != null) {
        if (type == null || programId == null) {
          // type and programId is null. So the look up is for app and it exists because the metadata entry is not null.
          exists = true;
        } else {
          String spec = entry.getTextField("spec");
          JsonObject appSpecfication = new Gson().fromJson(spec, JsonObject.class);
          JsonObject programSpec = null;
          switch (type) {
            case MAPREDUCE:
              programSpec = appSpecfication.getAsJsonObject("mapReduces");
              break;
            case PROCEDURES:
              programSpec = appSpecfication.getAsJsonObject("procedures");
              break;
            case FLOWS:
              programSpec = appSpecfication.getAsJsonObject("flows");
              break;
          }
          if (programSpec != null) {
            JsonObject program = programSpec.getAsJsonObject(programId);
            if (program != null) {
              exists = true;
            }
          }
        }
      }
    } catch (OperationException e) {
      throw new ServerException(e.getMessage(), e.getCause());
    }
    return exists;
  }

  private HttpRequest createRequest(HttpMethod method, String apiKey, String path) {
    String uri = Constants.Gateway.GATEWAY_VERSION + path;
    HttpRequest request = new DefaultHttpRequest(HttpVersion.HTTP_1_1, method, uri);
    if (apiKey != null) {
      request.setHeader(Constants.Gateway.CONTINUUITY_API_KEY, apiKey);
    }
    return request;
  }

  private void getExistingServices() {
    existingServices = Sets.newHashSet();
    existingServices.add(Constants.Service.METRICS);
    existingServices.add(Constants.Service.APP_FABRIC_HTTP);
    existingServices.add(Constants.Service.DATASET_EXECUTOR);
    existingServices.add(Constants.Service.DATASET_MANAGER);
<<<<<<< HEAD
    existingServices.add(Constants.Service.STREAMS);
=======
    existingServices.add(Constants.Service.STREAM_HANDLER);
>>>>>>> 1951015e
    existingServices.add(Constants.Service.GATEWAY);
  }


}<|MERGE_RESOLUTION|>--- conflicted
+++ resolved
@@ -101,12 +101,9 @@
                                      typeId, requestId, componentId);
           throw new MetricsPathException(msg);
         }
-<<<<<<< HEAD
-=======
       } else if (requestType == MetricsRequestParser.RequestType.SERVICES) {
         // todo: mock end-point currently, will add the checks once user services are implemented
         return;
->>>>>>> 1951015e
       } else if (!programExists(requestType, accountId, typeId, requestId, apiKey)) {
         String programMsg = (requestId == null || requestType == null) ? "" :
           " with " + requestType.name().toLowerCase() + " " + requestId;
@@ -261,11 +258,7 @@
     existingServices.add(Constants.Service.APP_FABRIC_HTTP);
     existingServices.add(Constants.Service.DATASET_EXECUTOR);
     existingServices.add(Constants.Service.DATASET_MANAGER);
-<<<<<<< HEAD
     existingServices.add(Constants.Service.STREAMS);
-=======
-    existingServices.add(Constants.Service.STREAM_HANDLER);
->>>>>>> 1951015e
     existingServices.add(Constants.Service.GATEWAY);
   }
 
