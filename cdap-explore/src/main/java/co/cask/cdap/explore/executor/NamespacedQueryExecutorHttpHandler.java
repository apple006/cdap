/*
 * Copyright © 2014-2015 Cask Data, Inc.
 *
 * Licensed under the Apache License, Version 2.0 (the "License"); you may not
 * use this file except in compliance with the License. You may obtain a copy of
 * the License at
 *
 * http://www.apache.org/licenses/LICENSE-2.0
 *
 * Unless required by applicable law or agreed to in writing, software
 * distributed under the License is distributed on an "AS IS" BASIS, WITHOUT
 * WARRANTIES OR CONDITIONS OF ANY KIND, either express or implied. See the
 * License for the specific language governing permissions and limitations under
 * the License.
 */

package co.cask.cdap.explore.executor;

import co.cask.cdap.common.conf.Constants;
import co.cask.cdap.common.security.Impersonator;
import co.cask.cdap.explore.service.ExploreException;
import co.cask.cdap.explore.service.ExploreService;
<<<<<<< HEAD
=======
import co.cask.cdap.proto.Id;
import co.cask.cdap.proto.QueryHandle;
>>>>>>> eefe20c3
import co.cask.cdap.proto.QueryInfo;
import co.cask.cdap.proto.id.NamespaceId;
import co.cask.http.HttpResponder;
import com.google.common.collect.ImmutableMap;
import com.google.inject.Inject;
import org.jboss.netty.handler.codec.http.HttpRequest;
import org.jboss.netty.handler.codec.http.HttpResponseStatus;
import org.slf4j.Logger;
import org.slf4j.LoggerFactory;

import java.sql.SQLException;
import java.util.HashMap;
import java.util.List;
import java.util.Map;
import java.util.concurrent.Callable;
import javax.ws.rs.DefaultValue;
import javax.ws.rs.GET;
import javax.ws.rs.POST;
import javax.ws.rs.Path;
import javax.ws.rs.PathParam;
import javax.ws.rs.QueryParam;

/**
 * Provides REST endpoints for {@link ExploreService} operations.
 */
@Path(Constants.Gateway.API_VERSION_3 + "/namespaces/{namespace-id}")
public class NamespacedQueryExecutorHttpHandler extends AbstractQueryExecutorHttpHandler {
  private static final Logger LOG = LoggerFactory.getLogger(NamespacedQueryExecutorHttpHandler.class);

  private final ExploreService exploreService;
  private final Impersonator impersonator;

  @Inject
  public NamespacedQueryExecutorHttpHandler(ExploreService exploreService, Impersonator impersonator) {
    this.exploreService = exploreService;
    this.impersonator = impersonator;
  }

  @POST
  @Path("data/explore/queries")
  public void query(HttpRequest request, HttpResponder responder,
                    @PathParam("namespace-id") final String namespaceId) throws Exception {
    try {
      Map<String, String> args = decodeArguments(request);
      final String query = args.get("query");
      final Map<String, String> additionalSessionConf = new HashMap<>(args);
      additionalSessionConf.remove("query");
      LOG.trace("Received query: {}", query);
<<<<<<< HEAD
      responder.sendJson(HttpResponseStatus.OK,
                         exploreService.execute(new NamespaceId(namespaceId), query, additionalSessionConf));
=======
      QueryHandle queryHandle = impersonator.doAs(new NamespaceId(namespaceId), new Callable<QueryHandle>() {
        @Override
        public QueryHandle call() throws Exception {
          return exploreService.execute(Id.Namespace.from(namespaceId), query, additionalSessionConf);
        }
      });
      responder.sendJson(HttpResponseStatus.OK, queryHandle);
>>>>>>> eefe20c3
    } catch (IllegalArgumentException e) {
      LOG.debug("Got exception:", e);
      responder.sendString(HttpResponseStatus.BAD_REQUEST, e.getMessage());
    } catch (SQLException e) {
      LOG.debug("Got exception:", e);
      responder.sendString(HttpResponseStatus.BAD_REQUEST, String.format("[SQLState %s] %s",
                                                                         e.getSQLState(), e.getMessage()));
    }
  }

  @GET
  @Path("data/explore/queries")
  public void getQueryLiveHandles(HttpRequest request, HttpResponder responder,
                                  @PathParam("namespace-id") String namespaceId,
                                  @QueryParam("offset") @DefaultValue("9223372036854775807") long offset,
                                  @QueryParam("cursor") @DefaultValue("next") String cursor,
                                  @QueryParam("limit") @DefaultValue("50") int limit)
    throws ExploreException, SQLException {
    boolean isForward = "next".equals(cursor);

<<<<<<< HEAD
    List<QueryInfo> queries = exploreService.getQueries(new NamespaceId(namespaceId));
=======
    // this operation doesn't interact with hive, so doesn't require impersonation
    List<QueryInfo> queries = exploreService.getQueries(Id.Namespace.from(namespaceId));
>>>>>>> eefe20c3
    // return the queries by after filtering (> offset) and limiting number of queries
    responder.sendJson(HttpResponseStatus.OK, filterQueries(queries, offset, isForward, limit));
  }

  @GET
  @Path("data/explore/queries/count")
  public void getActiveQueryCount(HttpRequest request, HttpResponder responder,
                                  @PathParam("namespace-id") String namespaceId) throws ExploreException {
<<<<<<< HEAD
    int count = exploreService.getActiveQueryCount(new NamespaceId(namespaceId));
=======
    // this operation doesn't interact with hive, so doesn't require impersonation
    int count = exploreService.getActiveQueryCount(Id.Namespace.from(namespaceId));
>>>>>>> eefe20c3
    responder.sendJson(HttpResponseStatus.OK, ImmutableMap.of("count", count));
  }
}<|MERGE_RESOLUTION|>--- conflicted
+++ resolved
@@ -20,11 +20,7 @@
 import co.cask.cdap.common.security.Impersonator;
 import co.cask.cdap.explore.service.ExploreException;
 import co.cask.cdap.explore.service.ExploreService;
-<<<<<<< HEAD
-=======
-import co.cask.cdap.proto.Id;
 import co.cask.cdap.proto.QueryHandle;
->>>>>>> eefe20c3
 import co.cask.cdap.proto.QueryInfo;
 import co.cask.cdap.proto.id.NamespaceId;
 import co.cask.http.HttpResponder;
@@ -73,18 +69,13 @@
       final Map<String, String> additionalSessionConf = new HashMap<>(args);
       additionalSessionConf.remove("query");
       LOG.trace("Received query: {}", query);
-<<<<<<< HEAD
-      responder.sendJson(HttpResponseStatus.OK,
-                         exploreService.execute(new NamespaceId(namespaceId), query, additionalSessionConf));
-=======
       QueryHandle queryHandle = impersonator.doAs(new NamespaceId(namespaceId), new Callable<QueryHandle>() {
         @Override
         public QueryHandle call() throws Exception {
-          return exploreService.execute(Id.Namespace.from(namespaceId), query, additionalSessionConf);
+          return exploreService.execute(new NamespaceId(namespaceId), query, additionalSessionConf);
         }
       });
       responder.sendJson(HttpResponseStatus.OK, queryHandle);
->>>>>>> eefe20c3
     } catch (IllegalArgumentException e) {
       LOG.debug("Got exception:", e);
       responder.sendString(HttpResponseStatus.BAD_REQUEST, e.getMessage());
@@ -105,12 +96,8 @@
     throws ExploreException, SQLException {
     boolean isForward = "next".equals(cursor);
 
-<<<<<<< HEAD
+    // this operation doesn't interact with hive, so doesn't require impersonation
     List<QueryInfo> queries = exploreService.getQueries(new NamespaceId(namespaceId));
-=======
-    // this operation doesn't interact with hive, so doesn't require impersonation
-    List<QueryInfo> queries = exploreService.getQueries(Id.Namespace.from(namespaceId));
->>>>>>> eefe20c3
     // return the queries by after filtering (> offset) and limiting number of queries
     responder.sendJson(HttpResponseStatus.OK, filterQueries(queries, offset, isForward, limit));
   }
@@ -119,12 +106,8 @@
   @Path("data/explore/queries/count")
   public void getActiveQueryCount(HttpRequest request, HttpResponder responder,
                                   @PathParam("namespace-id") String namespaceId) throws ExploreException {
-<<<<<<< HEAD
+    // this operation doesn't interact with hive, so doesn't require impersonation
     int count = exploreService.getActiveQueryCount(new NamespaceId(namespaceId));
-=======
-    // this operation doesn't interact with hive, so doesn't require impersonation
-    int count = exploreService.getActiveQueryCount(Id.Namespace.from(namespaceId));
->>>>>>> eefe20c3
     responder.sendJson(HttpResponseStatus.OK, ImmutableMap.of("count", count));
   }
 }