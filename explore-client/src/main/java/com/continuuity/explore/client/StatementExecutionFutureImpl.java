/*
 * Copyright 2014 Continuuity, Inc.
 *
 * Licensed under the Apache License, Version 2.0 (the "License"); you may not
 * use this file except in compliance with the License. You may obtain a copy of
 * the License at
 *
 * http://www.apache.org/licenses/LICENSE-2.0
 *
 * Unless required by applicable law or agreed to in writing, software
 * distributed under the License is distributed on an "AS IS" BASIS, WITHOUT
 * WARRANTIES OR CONDITIONS OF ANY KIND, either express or implied. See the
 * License for the specific language governing permissions and limitations under
 * the License.
 */

package com.continuuity.explore.client;

import com.continuuity.explore.service.Explore;
import com.continuuity.explore.service.ExploreException;
import com.continuuity.explore.service.HandleNotFoundException;

import com.continuuity.proto.ColumnDesc;
import com.continuuity.proto.QueryHandle;
import com.google.common.base.Throwables;
import com.google.common.util.concurrent.AbstractFuture;
import com.google.common.util.concurrent.ListenableFuture;
import org.slf4j.Logger;
import org.slf4j.LoggerFactory;

import java.sql.SQLException;
import java.util.List;
import java.util.concurrent.ExecutionException;
import javax.annotation.Nullable;

/**
 * Statement execution future implementation. The overridden methods use an {@link ExploreHttpClient}
 * instance internally.
 */
class StatementExecutionFutureImpl extends AbstractFuture<ExploreExecutionResult> implements StatementExecutionFuture {
  private static final Logger LOG = LoggerFactory.getLogger(StatementExecutionFutureImpl.class);

  private final Explore exploreClient;
  private final ListenableFuture<QueryHandle> futureHandle;

  StatementExecutionFutureImpl(Explore exploreClient, ListenableFuture<QueryHandle> futureHandle) {
    this.exploreClient = exploreClient;
    this.futureHandle = futureHandle;
  }

  @Override
  public List<ColumnDesc> getResultSchema() throws ExploreException {
    try {
      QueryHandle handle = futureHandle.get();
      return exploreClient.getResultSchema(handle);
    } catch (InterruptedException e) {
      LOG.error("Caught exception", e);
      throw Throwables.propagate(e);
    } catch (ExecutionException e) {
      LOG.error("Caught exception when retrieving results schema", e);
      Throwable t = Throwables.getRootCause(e);
      if (t instanceof ExploreException) {
        throw (ExploreException) t;
      }
      throw new ExploreException(t);
    } catch (HandleNotFoundException e) {
      LOG.error("Caught exception when retrieving results schema", e);
      throw new ExploreException(e);
    } catch (SQLException e) {
      LOG.error("Caught exception when retrieving results schema", e);
      throw new ExploreException(e);
    }
  }

  @Override
<<<<<<< HEAD
  protected void interruptTask() {
    // Cancelling the future object means cancelling the query, as well as closing it
    // Since closing the query also cancels it, we only need to close
    try {
      QueryHandle handle = futureHandle.get();
      exploreClient.close(handle);
    } catch (InterruptedException e) {
      LOG.error("Caught exception", e);
      throw Throwables.propagate(e);
    } catch (ExecutionException e) {
      LOG.error("Caught exception when retrieving statement handle", e);
      throw Throwables.propagate(e);
    } catch (HandleNotFoundException e) {
      // Don't need to throw an exception in that case - if the handle is not found, the query is already closed
      LOG.warn("Caught exception when closing execution", e);
    } catch (ExploreException e) {
      LOG.error("Caught exception during cancel operation", e);
      throw Throwables.propagate(e);
    }
  }

  @Override
=======
>>>>>>> bb437017
  public boolean setException(Throwable throwable) {
    return super.setException(throwable);
  }

  @Override
  public boolean set(@Nullable ExploreExecutionResult value) {
    return super.set(value);
  }
}<|MERGE_RESOLUTION|>--- conflicted
+++ resolved
@@ -19,7 +19,6 @@
 import com.continuuity.explore.service.Explore;
 import com.continuuity.explore.service.ExploreException;
 import com.continuuity.explore.service.HandleNotFoundException;
-
 import com.continuuity.proto.ColumnDesc;
 import com.continuuity.proto.QueryHandle;
 import com.google.common.base.Throwables;
@@ -73,7 +72,6 @@
   }
 
   @Override
-<<<<<<< HEAD
   protected void interruptTask() {
     // Cancelling the future object means cancelling the query, as well as closing it
     // Since closing the query also cancels it, we only need to close
@@ -95,9 +93,6 @@
     }
   }
 
-  @Override
-=======
->>>>>>> bb437017
   public boolean setException(Throwable throwable) {
     return super.setException(throwable);
   }
