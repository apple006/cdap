package com.continuuity.data2.transaction.queue.hbase;

import com.continuuity.api.common.Bytes;
import com.continuuity.common.conf.CConfiguration;
import com.continuuity.common.queue.QueueName;
import com.continuuity.data.DataSetAccessor;
<<<<<<< HEAD
=======
import com.continuuity.data2.transaction.queue.QueueEntryRow;
import com.continuuity.data2.transaction.queue.hbase.coprocessor.DequeueScanObserver;
import com.continuuity.data2.util.hbase.HBaseTableUtil;
>>>>>>> e34cf68b
import com.continuuity.data2.transaction.queue.QueueAdmin;
import com.continuuity.data2.transaction.queue.QueueConstants;
import com.continuuity.data2.transaction.queue.QueueEntryRow;
import com.continuuity.data2.transaction.queue.hbase.coprocessor.DequeueScanObserver;
import com.continuuity.data2.transaction.queue.hbase.coprocessor.HBaseQueueRegionObserver;
import com.continuuity.data2.util.hbase.HBaseTableUtil;
import com.continuuity.hbase.wd.AbstractRowKeyDistributor;
import com.continuuity.hbase.wd.RowKeyDistributorByHashPrefix;
import com.continuuity.weave.filesystem.Location;
import com.continuuity.weave.filesystem.LocationFactory;
import com.google.common.base.Preconditions;
import com.google.common.collect.ImmutableSortedMap;
import com.google.common.collect.Lists;
import com.google.common.collect.Maps;
import com.google.common.collect.Sets;
import com.google.common.primitives.Ints;
import com.google.common.primitives.Longs;
import com.google.inject.Inject;
import com.google.inject.Singleton;
import com.google.inject.name.Named;
import org.apache.hadoop.conf.Configuration;
import org.apache.hadoop.hbase.HTableDescriptor;
import org.apache.hadoop.hbase.client.Delete;
import org.apache.hadoop.hbase.client.Get;
import org.apache.hadoop.hbase.client.HBaseAdmin;
import org.apache.hadoop.hbase.client.HTable;
import org.apache.hadoop.hbase.client.Mutation;
import org.apache.hadoop.hbase.client.Put;
import org.apache.hadoop.hbase.client.Result;
import org.apache.hadoop.hbase.filter.ColumnPrefixFilter;
import org.slf4j.Logger;
import org.slf4j.LoggerFactory;

import java.io.IOException;
import java.net.URI;
import java.util.ArrayList;
import java.util.List;
import java.util.Map;
import java.util.NavigableMap;
import java.util.Properties;
import java.util.SortedMap;

import static com.continuuity.data2.transaction.queue.QueueConstants.QueueType.*;

/**
 * admin for queues in hbase.
 */
@Singleton
public class HBaseQueueAdmin implements QueueAdmin {

  private static final Logger LOG = LoggerFactory.getLogger(HBaseQueueAdmin.class);

  public static final int SALT_BYTES = 1;
  public static final int ROW_KEY_DISTRIBUTION_BUCKETS = 8;
  public static final AbstractRowKeyDistributor ROW_KEY_DISTRIBUTOR =
    new RowKeyDistributorByHashPrefix(
      new RowKeyDistributorByHashPrefix.OneByteSimpleHash(ROW_KEY_DISTRIBUTION_BUCKETS));

  private final HBaseAdmin admin;
  private final CConfiguration cConf;
  private final LocationFactory locationFactory;
  private final String tableNamePrefix;
  private final String configTableName;

  @Inject
  public HBaseQueueAdmin(@Named("HBaseOVCTableHandleHConfig") Configuration hConf,
                         @Named("HBaseOVCTableHandleCConfig") CConfiguration cConf,
                         DataSetAccessor dataSetAccessor,
                         LocationFactory locationFactory) throws IOException {
    this(hConf, cConf, QUEUE, dataSetAccessor, locationFactory);
  }

  protected HBaseQueueAdmin(Configuration hConf,
                            CConfiguration cConf,
                            QueueConstants.QueueType type,
                            DataSetAccessor dataSetAccessor,
                            LocationFactory locationFactory) throws IOException {
    this.admin = new HBaseAdmin(hConf);
    this.cConf = cConf;
    // todo: we have to do that because queues do not follow dataset semantic fully (yet)
    String unqualifiedTableNamePrefix =
      type == QUEUE ? QueueConstants.QUEUE_TABLE_PREFIX : QueueConstants.STREAM_TABLE_PREFIX;
    this.tableNamePrefix = HBaseTableUtil.getHBaseTableName(
      dataSetAccessor.namespace(unqualifiedTableNamePrefix, DataSetAccessor.Namespace.SYSTEM));
    this.configTableName = HBaseTableUtil.getHBaseTableName(
      dataSetAccessor.namespace(QueueConstants.QUEUE_CONFIG_TABLE_NAME, DataSetAccessor.Namespace.SYSTEM));
    this.locationFactory = locationFactory;
  }

  /**
   * This determines the actual table name from the table name prefix and the name of the queue.
   * @param queueName The name of the queue.
   * @return the full name of the table that holds this queue.
   */
  public String getFullTableName(QueueName queueName) {
    if (queueName.isQueue()) {
      // <reactor namespace>.system.queue.<account>.<flow>
      return tableNamePrefix + "." + queueName.getFirstComponent() + "." + queueName.getSecondComponent();
    } else {
      throw new IllegalArgumentException("'" + queueName + "' is not a valid name for a queue.");
    }
  }

  /**
   * This determines whether dropping a queue is supported (by dropping the queue's table).
   */
  public boolean doDropTable(QueueName queueName) {
    // no-op because this would drop all tables for the flow
    // todo: introduce a method dropAllFor(flow) or similar
    return false;
  }

  /**
   * This determines whether truncating a queue is supported (by truncating the queue's table).
   */
  public boolean doTruncateTable(QueueName queueName) {
    // yes, this will truncate all queues of the flow. But it rarely makes sense to clear a single queue.
    // todo: introduce a method truncateAllFor(flow) or similar, and set this to false
    return true;
  }

  /**
   * Returns the column qualifier for the consumer state column. The qualifier is formed by
   * {@code <groupId><instanceId>}.
   * @param groupId Group ID of the consumer
   * @param instanceId Instance ID of the consumer
   * @return A new byte[] which is the column qualifier.
   */
  public static byte[] getConsumerStateColumn(long groupId, int instanceId) {
    byte[] column = new byte[Longs.BYTES + Ints.BYTES];
    Bytes.putLong(column, 0, groupId);
    Bytes.putInt(column, Longs.BYTES, instanceId);
    return column;
  }

  @Override
  public boolean exists(String name) throws Exception {
    return exists(QueueName.from(URI.create(name)));
  }

  boolean exists(QueueName queueName) throws IOException {
    return admin.tableExists(getFullTableName(queueName)) && admin.tableExists(configTableName);
  }

  @Override
  public void create(String name, @SuppressWarnings("unused") Properties props) throws Exception {
    create(name);
  }

  @Override
  public void create(String name) throws IOException {
    create(QueueName.from(URI.create(name)));
  }

  @Override
  public void truncate(String name) throws Exception {
    QueueName queueName = QueueName.from(URI.create(name));
    // all queues for one flow are stored in same table, and we would clear all of them. this makes it optional.
    if (doTruncateTable(queueName)) {
      byte[] tableNameBytes = Bytes.toBytes(getFullTableName(queueName));
      truncate(tableNameBytes);
    } else {
      LOG.warn("truncate({}) on HBase queue table has no effect.", name);
    }
    // we can delete the config for this queue in any case.
    deleteConfig(queueName);
  }

  private void truncate(byte[] tableNameBytes) throws IOException {
    if (admin.tableExists(tableNameBytes)) {
      HTableDescriptor tableDescriptor = admin.getTableDescriptor(tableNameBytes);
      admin.disableTable(tableNameBytes);
      admin.deleteTable(tableNameBytes);
      admin.createTable(tableDescriptor);
    }
  }

  @Override
  public void drop(String name) throws Exception {
    QueueName queueName = QueueName.from(URI.create(name));
    // all queues for one flow are stored in same table, and we would drop all of them. this makes it optional.
    if (doDropTable(queueName)) {
      byte[] tableNameBytes = Bytes.toBytes(getFullTableName(queueName));
      drop(tableNameBytes);
    } else {
      LOG.warn("drop({}) on HBase queue table has no effect.", name);
    }
    // we can delete the config for this queue in any case.
    deleteConfig(queueName);
  }

  private void drop(byte[] tableName) throws IOException {
    if (admin.tableExists(tableName)) {
      admin.disableTable(tableName);
      admin.deleteTable(tableName);
    }
  }

  private void deleteConfig(QueueName queueName) throws IOException {
    // we need to delete the row for this queue name from the config table
    HTable hTable = new HTable(admin.getConfiguration(), configTableName);
    try {
      byte[] rowKey = queueName.toBytes();
      hTable.delete(new Delete(rowKey));
    } finally {
      hTable.close();
    }
  }

  public void create(QueueName queueName) throws IOException {
    String fullTableName = getFullTableName(queueName);

    // Queue Config needs to be on separate table, otherwise disabling the queue table would makes queue config
    // not accessible by the queue region coprocessor for doing eviction.
    byte[] tableNameBytes = Bytes.toBytes(fullTableName);
    byte[] configTableBytes = Bytes.toBytes(configTableName);

    // Create the config table first so that in case the queue table coprocessor runs, it can access the config table.
    HBaseTableUtil.createQueueTableIfNotExists(admin, configTableBytes, QueueEntryRow.COLUMN_FAMILY,
                                               QueueConstants.MAX_CREATE_TABLE_WAIT, 1, null);

    // Create the queue table with coprocessor
    Location jarDir = locationFactory.create(cConf.get(QueueConstants.ConfigKeys.QUEUE_TABLE_COPROCESSOR_DIR,
                                                       QueueConstants.DEFAULT_QUEUE_TABLE_COPROCESSOR_DIR));
    int splits = cConf.getInt(QueueConstants.ConfigKeys.QUEUE_TABLE_PRESPLITS,
                              QueueConstants.DEFAULT_QUEUE_TABLE_PRESPLITS);
    HBaseTableUtil.createQueueTableIfNotExists(admin, tableNameBytes, QueueEntryRow.COLUMN_FAMILY,
<<<<<<< HEAD
                                               QueueConstants.MAX_CREATE_TABLE_WAIT, splits,
                                               HBaseTableUtil.createCoProcessorJar("queue", jarDir,
                                                                                   HBaseQueueRegionObserver.class,
                                                                                   DequeueScanObserver.class),
                                               HBaseQueueRegionObserver.class.getName(),
                                               DequeueScanObserver.class.getName());
=======
                                          QueueConstants.MAX_CREATE_TABLE_WAIT, splits,
                                          HBaseTableUtil.createCoProcessorJar("queue", jarDir,
                                                                              HBaseQueueRegionObserver.class,
                                                                              DequeueScanObserver.class),
                                          HBaseQueueRegionObserver.class.getName(),
                                          DequeueScanObserver.class.getName());
  }

  private void truncate(byte[] tableNameBytes) throws IOException {
    HTableDescriptor tableDescriptor = admin.getTableDescriptor(tableNameBytes);
    admin.disableTable(tableNameBytes);
    admin.deleteTable(tableNameBytes);
    admin.createTable(tableDescriptor);
>>>>>>> e34cf68b
  }

  @Override
  public void dropAll() throws Exception {
    for (HTableDescriptor desc : admin.listTables()) {
      String tableName = Bytes.toString(desc.getName());
      // It's important to keep config table enabled while disabling queue tables.
      if (tableName.startsWith(tableNamePrefix) && !tableName.equals(configTableName)) {
        drop(desc.getName());
      }
    }
    // drop config table last
    drop(Bytes.toBytes(configTableName));
  }

  @Override
  public void configureInstances(QueueName queueName, long groupId, int instances) throws Exception {
    Preconditions.checkArgument(instances > 0, "Number of consumer instances must be > 0.");

    if (!exists(queueName)) {
      create(queueName);
    }

    HTable hTable = new HTable(admin.getConfiguration(), configTableName);

    try {
      byte[] rowKey = queueName.toBytes();

      // Get all latest entry row key of all existing instances
      // Consumer state column is named as "<groupId><instanceId>"
      Get get = new Get(rowKey);
      get.addFamily(QueueEntryRow.COLUMN_FAMILY);
      get.setFilter(new ColumnPrefixFilter(Bytes.toBytes(groupId)));
      List<HBaseConsumerState> consumerStates = HBaseConsumerState.create(hTable.get(get));

      int oldInstances = consumerStates.size();

      // Nothing to do if size doesn't change
      if (oldInstances == instances) {
        return;
      }
      // Compute and applies changes
      hTable.batch(getConfigMutations(groupId, instances, rowKey, consumerStates, new ArrayList<Mutation>()));

    } finally {
      hTable.close();
    }
  }

  @Override
  public void configureGroups(QueueName queueName, Map<Long, Integer> groupInfo) throws Exception {
    Preconditions.checkArgument(!groupInfo.isEmpty(), "Consumer group information must not be empty.");

    if (!exists(queueName)) {
      create(queueName);
    }

    HTable hTable = new HTable(admin.getConfiguration(), configTableName);

    try {
      byte[] rowKey = queueName.toBytes();

      // Get the whole row
      Result result = hTable.get(new Get(rowKey));

      // Generate existing groupInfo, also find smallest rowKey from existing group if there is any
      NavigableMap<byte[], byte[]> columns = result.getFamilyMap(QueueEntryRow.COLUMN_FAMILY);
      if (columns == null) {
        columns = ImmutableSortedMap.of();
      }
      Map<Long, Integer> oldGroupInfo = Maps.newHashMap();
      byte[] smallest = decodeGroupInfo(groupInfo, columns, oldGroupInfo);

      List<Mutation> mutations = Lists.newArrayList();

      // For groups that are removed, simply delete the columns
      Sets.SetView<Long> removedGroups = Sets.difference(oldGroupInfo.keySet(), groupInfo.keySet());
      if (!removedGroups.isEmpty()) {
        Delete delete = new Delete(rowKey);
        for (long removeGroupId : removedGroups) {
          for (int i = 0; i < oldGroupInfo.get(removeGroupId); i++) {
            delete.deleteColumns(QueueEntryRow.COLUMN_FAMILY,
                                 getConsumerStateColumn(removeGroupId, i));
          }
        }
        mutations.add(delete);
      }

      // For each group that changed (either a new group or number of instances change), update the startRow
      Put put = new Put(rowKey);
      for (Map.Entry<Long, Integer> entry : groupInfo.entrySet()) {
        long groupId = entry.getKey();
        int instances = entry.getValue();
        if (!oldGroupInfo.containsKey(groupId)) {
          // For new group, simply put with smallest rowKey from other group or an empty byte array if none exists.
          for (int i = 0; i < instances; i++) {
            put.add(QueueEntryRow.COLUMN_FAMILY,
                    getConsumerStateColumn(groupId, i),
                    smallest == null ? Bytes.EMPTY_BYTE_ARRAY : smallest);
          }
        } else if (oldGroupInfo.get(groupId) != instances) {
          // compute the mutations needed using the change instances logic
          SortedMap<byte[], byte[]> columnMap =
            columns.subMap(getConsumerStateColumn(groupId, 0),
                           getConsumerStateColumn(groupId, oldGroupInfo.get(groupId)));

          mutations = getConfigMutations(groupId, instances, rowKey, HBaseConsumerState.create(columnMap), mutations);
        }
      }
      mutations.add(put);

      // Compute and applies changes
      if (!mutations.isEmpty()) {
        hTable.batch(mutations);
      }

    } finally {
      hTable.close();
    }
  }

  private byte[] decodeGroupInfo(Map<Long, Integer> groupInfo,
                                 Map<byte[], byte[]> columns, Map<Long, Integer> oldGroupInfo) {
    byte[] smallest = null;

    for (Map.Entry<byte[], byte[]> entry : columns.entrySet()) {
      // Consumer state column is named as "<groupId><instanceId>"
      long groupId = Bytes.toLong(entry.getKey());

      // Map key is sorted by groupId then instanceId, hence keep putting the instance + 1 will gives the group size.
      oldGroupInfo.put(groupId, Bytes.toInt(entry.getKey(), Longs.BYTES) + 1);

      // Update smallest if the group still exists from the new groups.
      if (groupInfo.containsKey(groupId)
          && (smallest == null || Bytes.BYTES_COMPARATOR.compare(entry.getValue(), smallest) < 0)) {
        smallest = entry.getValue();
      }
    }
    return smallest;
  }

  private List<Mutation> getConfigMutations(long groupId, int instances, byte[] rowKey,
                                            List<HBaseConsumerState> consumerStates, List<Mutation> mutations) {
    // Find smallest startRow among existing instances
    byte[] smallest = null;
    for (HBaseConsumerState consumerState : consumerStates) {
      if (smallest == null || Bytes.BYTES_COMPARATOR.compare(consumerState.getStartRow(), smallest) < 0) {
        smallest = consumerState.getStartRow();
      }
    }
    Preconditions.checkArgument(smallest != null, "No startRow found for consumer group %s", groupId);

    int oldInstances = consumerStates.size();

    // If size increase, simply pick the lowest startRow from existing instances as startRow for the new instance
    if (instances > oldInstances) {
      // Set the startRow of the new instances to the smallest among existing
      Put put = new Put(rowKey);
      for (int i = oldInstances; i < instances; i++) {
        new HBaseConsumerState(smallest, groupId, i).updatePut(put);
      }
      mutations.add(put);

    } else {
      // If size decrease, reset all remaining instances startRow to min(smallest, startRow)
      // The map is sorted by instance ID
      Put put = new Put(rowKey);
      Delete delete = new Delete(rowKey);
      for (HBaseConsumerState consumerState : consumerStates) {
        HBaseConsumerState newState = new HBaseConsumerState(smallest,
                                                             consumerState.getGroupId(),
                                                             consumerState.getInstanceId());
        if (consumerState.getInstanceId() < instances) {
          // Updates to smallest rowKey
          newState.updatePut(put);
        } else {
          // Delete old instances
          newState.delete(delete);
        }
      }
      if (!put.isEmpty()) {
        mutations.add(put);
      }
      mutations.add(delete);
    }

    return mutations;
  }

  protected String getTableNamePrefix() {
    return tableNamePrefix;
  }

  public String getConfigTableName() {
    return configTableName;
  }
}<|MERGE_RESOLUTION|>--- conflicted
+++ resolved
@@ -4,12 +4,6 @@
 import com.continuuity.common.conf.CConfiguration;
 import com.continuuity.common.queue.QueueName;
 import com.continuuity.data.DataSetAccessor;
-<<<<<<< HEAD
-=======
-import com.continuuity.data2.transaction.queue.QueueEntryRow;
-import com.continuuity.data2.transaction.queue.hbase.coprocessor.DequeueScanObserver;
-import com.continuuity.data2.util.hbase.HBaseTableUtil;
->>>>>>> e34cf68b
 import com.continuuity.data2.transaction.queue.QueueAdmin;
 import com.continuuity.data2.transaction.queue.QueueConstants;
 import com.continuuity.data2.transaction.queue.QueueEntryRow;
@@ -52,7 +46,7 @@
 import java.util.Properties;
 import java.util.SortedMap;
 
-import static com.continuuity.data2.transaction.queue.QueueConstants.QueueType.*;
+import static com.continuuity.data2.transaction.queue.QueueConstants.QueueType.QUEUE;
 
 /**
  * admin for queues in hbase.
@@ -237,28 +231,13 @@
     int splits = cConf.getInt(QueueConstants.ConfigKeys.QUEUE_TABLE_PRESPLITS,
                               QueueConstants.DEFAULT_QUEUE_TABLE_PRESPLITS);
     HBaseTableUtil.createQueueTableIfNotExists(admin, tableNameBytes, QueueEntryRow.COLUMN_FAMILY,
-<<<<<<< HEAD
                                                QueueConstants.MAX_CREATE_TABLE_WAIT, splits,
                                                HBaseTableUtil.createCoProcessorJar("queue", jarDir,
                                                                                    HBaseQueueRegionObserver.class,
                                                                                    DequeueScanObserver.class),
                                                HBaseQueueRegionObserver.class.getName(),
                                                DequeueScanObserver.class.getName());
-=======
-                                          QueueConstants.MAX_CREATE_TABLE_WAIT, splits,
-                                          HBaseTableUtil.createCoProcessorJar("queue", jarDir,
-                                                                              HBaseQueueRegionObserver.class,
-                                                                              DequeueScanObserver.class),
-                                          HBaseQueueRegionObserver.class.getName(),
-                                          DequeueScanObserver.class.getName());
-  }
-
-  private void truncate(byte[] tableNameBytes) throws IOException {
-    HTableDescriptor tableDescriptor = admin.getTableDescriptor(tableNameBytes);
-    admin.disableTable(tableNameBytes);
-    admin.deleteTable(tableNameBytes);
-    admin.createTable(tableDescriptor);
->>>>>>> e34cf68b
+
   }
 
   @Override
