--- conflicted
+++ resolved
@@ -6,12 +6,7 @@
 import com.continuuity.common.conf.CConfiguration;
 import com.continuuity.common.conf.Constants;
 import com.continuuity.data2.queue.QueueClientFactory;
-<<<<<<< HEAD
-import com.continuuity.data2.transaction.inmemory.StatePersistor;
-import com.continuuity.data2.transaction.persist.LocalFileTransactionStateStorage;
-=======
 import com.continuuity.data2.transaction.persist.NoOpTransactionStateStorage;
->>>>>>> 46ef1f16
 import com.continuuity.data2.transaction.persist.TransactionStateStorage;
 import com.continuuity.data2.transaction.queue.QueueAdmin;
 import com.continuuity.data2.transaction.queue.leveldb.LevelDBAndInMemoryQueueAdmin;
@@ -58,16 +53,11 @@
     install(Modules.override(new DataFabricLevelDBModule(this.conf)).with(new AbstractModule() {
       @Override
       protected void configure() {
-<<<<<<< HEAD
-        if (conf.getBoolean(StatePersistor.CFG_DO_PERSIST, true)) {
-          bind(TransactionStateStorage.class).to(LocalFileTransactionStateStorage.class).in(Singleton.class);
-=======
-        if (conf.getBoolean(Constants.TransactionManager.CFG_DO_PERSIST, true)) {
+        if (conf.getBoolean(Constants.Transaction.Manager.CFG_DO_PERSIST, true)) {
           // TODO: implement LocalFileTransactionStateStorage
           bind(TransactionStateStorage.class).to(NoOpTransactionStateStorage.class).in(Singleton.class);
         } else {
           bind(TransactionStateStorage.class).to(NoOpTransactionStateStorage.class).in(Singleton.class);
->>>>>>> 46ef1f16
         }
         bind(QueueClientFactory.class).to(LevelDBAndInMemoryQueueClientFactory.class).in(Singleton.class);
         bind(QueueAdmin.class).to(LevelDBAndInMemoryQueueAdmin.class).in(Singleton.class);
